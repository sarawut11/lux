--- conflicted
+++ resolved
@@ -4,7 +4,7 @@
 define(_CLIENT_VERSION_MINOR, 3)
 define(_CLIENT_VERSION_REVISION, 2)
 define(_CLIENT_VERSION_BUILD, 0)
-define(_CLIENT_VERSION_IS_RELEASE, true)
+define(_CLIENT_VERSION_IS_RELEASE, false)
 define(_COPYRIGHT_YEAR, 2018)
 AC_INIT([Luxcore],[_CLIENT_VERSION_MAJOR._CLIENT_VERSION_MINOR._CLIENT_VERSION_REVISION],[www.luxcore.io],[lux])
 AC_CONFIG_SRCDIR([src/main.cpp])
@@ -894,21 +894,12 @@
 fi
 
 AC_CHECK_LIB([crypto],[EVP_DecryptFinal_ex],[],[
-<<<<<<< HEAD
-   AC_ARG_WITH([libressl],
-     [AS_HELP_STRING([--with-libressl],[Build with system LibreSSL (default is no; DANGEROUS; NOT SUPPORTED)])],
-     [AC_MSG_WARN([Detected LibreSSL: This is NOT supported, and may break consensus compatibility!])],
-     [AC_MSG_ERROR([Detected LibreSSL: This is NOT supported, and may break consensus compatibility!])]
-   )
- ])
-=======
   AC_ARG_WITH([libressl],
     [AS_HELP_STRING([--with-libressl],[Build with system LibreSSL (default is no; DANGEROUS; NOT SUPPORTED)])],
     [AC_MSG_WARN([Detected LibreSSL: This is NOT supported, and may break consensus compatibility!])],
     [AC_MSG_ERROR([Detected LibreSSL: This is NOT supported, and may break consensus compatibility!])]
   )
 ])
->>>>>>> a05a5285
 
 CFLAGS_TEMP="$CFLAGS"
 LIBS_TEMP="$LIBS"
