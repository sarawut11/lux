// Copyright (c) 2009-2010 Satoshi Nakamoto
// Copyright (c) 2009-2014 The Bitcoin developers
// Copyright (c) 2014-2015 The Dash developers
// Copyright (c) 2015-2017 The LUX developers
// Distributed under the MIT software license, see the accompanying
// file COPYING or http://www.opensource.org/licenses/mit-license.php.

#include "main.h"

#include "addrman.h"
#include "alert.h"
#include "chainparams.h"
#include "checkpoints.h"
#include "checkqueue.h"
#include "init.h"
#include "stake.h"
#include "masternode.h"
#include "merkleblock.h"
#include "net.h"
#include "pow.h"
#include "spork.h"
#include "instantx.h"
#include "txdb.h"
#include "txmempool.h"
#include "ui_interface.h"
#include "util.h"
#include "utilmoneystr.h"

#include <univalue.h>
#include <sstream>

#include <boost/algorithm/string/replace.hpp>
#include <boost/filesystem.hpp>
#include <boost/filesystem/fstream.hpp>
#include <boost/lexical_cast.hpp>
#include <boost/thread.hpp>
#if defined(DEBUG_DUMP_STAKING_INFO)
#  include "DEBUG_DUMP_STAKING_INFO.hpp"
#endif

using namespace boost;
using namespace std;

#if defined(NDEBUG)
#error "LUX cannot be compiled without assertions."
#endif

#ifndef DEBUG_DUMP_STAKING_INFO_AddToBlockIndex
#  define DEBUG_DUMP_STAKING_INFO_AddToBlockIndex() (void)0
#endif

#define MAX_DATA_FLUSH_RETRY 10

const int LAST_HEIGHT_FEE_BLOCK = 180000;

/**
 * Global LuxState
 */

////////////////////////////// lux
#include <iostream>
#include <bitset>
#include "pubkey.h"

std::unique_ptr<LuxState> globalState;
std::shared_ptr<dev::eth::SealEngineFace> globalSealEngine;
bool fRecordLogOpcodes = false;
bool fIsVMlogFile = false;
bool fGettingValuesDGP = false;
//////////////////////////////


CCriticalSection cs_main;

BlockMap mapBlockIndex;
CChain chainActive;
CBlockIndex* pindexBestHeader = NULL;
int64_t nTimeBestReceived = 0;
CWaitableCriticalSection csBestBlock;
CConditionVariable cvBlockChange;
int nScriptCheckThreads = 0;
bool fImporting = false;
bool fReindex = false;
bool fLogEvents = false;
bool fTxIndex = true;
bool fIsBareMultisigStd = true;
bool fCheckBlockIndex = false;
unsigned int nCoinCacheSize = 5000;
bool fAlerts = DEFAULT_ALERTS;

uint256 bnProofOfStakeLimit = (~uint256(0) >> 20);
uint256 bnProofOfStakeLimitV2 = (~uint256(0) >> 34);

/** Fees smaller than this (in duffs) are considered zero fee (for relaying and mining)
 * We are ~100 times smaller then bitcoin now (2015-06-23), set minRelayTxFee only 10 times higher
 * so it's still 10 times lower comparing to bitcoin.
 */
CFeeRate minRelayTxFee = CFeeRate(10000);

CTxMemPool mempool(::minRelayTxFee);

struct COrphanTx {
    CTransaction tx;
    NodeId fromPeer;
};
map<uint256, COrphanTx> mapOrphanTransactions;
map<uint256, set<uint256> > mapOrphanTransactionsByPrev;

void EraseOrphansFor(NodeId peer);

static void CheckBlockIndex();

/** Constant stuff for coinbase transactions we create: */
CScript COINBASE_FLAGS;

const string strMessageMagic = "Lux Signed Message:\n";

// Internal stuff
namespace
{
    struct CBlockIndexWorkComparator {
        bool operator()(CBlockIndex* pa, CBlockIndex* pb) const
        {
            // First sort by most total work, ...
            if (pa->nChainWork > pb->nChainWork) return false;
            if (pa->nChainWork < pb->nChainWork) return true;

            // ... then by earliest time received, ...
            if (pa->nSequenceId < pb->nSequenceId) return false;
            if (pa->nSequenceId > pb->nSequenceId) return true;

            // Use pointer address as tie breaker (should only happen with blocks
            // loaded from disk, as those all have id 0).
            if (pa < pb) return false;
            if (pa > pb) return true;

            // Identical blocks.
            return false;
        }
    };

    CBlockIndex* pindexBestInvalid;

/**
     * The set of all CBlockIndex entries with BLOCK_VALID_TRANSACTIONS (for itself and all ancestors) and
     * as good as our current tip or better. Entries may be failed, though.
     */
    set<CBlockIndex*, CBlockIndexWorkComparator> setBlockIndexCandidates;
/** Number of nodes with fSyncStarted. */
    int nSyncStarted = 0;
/** All pairs A->B, where A (or one if its ancestors) misses transactions, but B has transactions. */
    multimap<CBlockIndex*, CBlockIndex*> mapBlocksUnlinked;

    CCriticalSection cs_LastBlockFile;
    std::vector<CBlockFileInfo> vinfoBlockFile;
    int nLastBlockFile = 0;

/**
     * Every received block is assigned a unique and increasing identifier, so we
     * know which one to give priority in case of a fork.
     */
    CCriticalSection cs_nBlockSequenceId;
/** Blocks loaded from disk are assigned id 0, so start the counter at 1. */
    uint32_t nBlockSequenceId = 1;

/**
     * Sources of received blocks, to be able to send them reject messages or ban
     * them, if processing happens afterwards. Protected by cs_main.
     */
    map<uint256, NodeId> mapBlockSource;

/** Blocks that are in flight, and that are in the queue to be downloaded. Protected by cs_main. */
    struct QueuedBlock {
        uint256 hash;
        CBlockIndex* pindex;        //! Optional.
        int64_t nTime;              //! Time of "getdata" request in microseconds.
        int nValidatedQueuedBefore; //! Number of blocks queued with validated headers (globally) at the time this one is requested.
        bool fValidatedHeaders;     //! Whether this block has validated headers at the time of request.
    };
    map<uint256, pair<NodeId, list<QueuedBlock>::iterator> > mapBlocksInFlight;

/** Number of blocks in flight with validated headers. */
    int nQueuedValidatedHeaders = 0;

/** Number of preferable block download peers. */
    int nPreferredDownload = 0;

/** Dirty block index entries. */
    set<CBlockIndex*> setDirtyBlockIndex;

/** Dirty block file entries. */
    set<int> setDirtyFileInfo;
} // anon namespace

//////////////////////////////////////////////////////////////////////////////
//
// dispatching functions
//

// These functions dispatch to one or all registered wallets

namespace
{
    struct CMainSignals {
        /** Notifies listeners of updated transaction data (transaction, and optionally the block it is found in. */
        boost::signals2::signal<void(const CTransaction&, const CBlock*)> SyncTransaction;
        /** Notifies listeners of an updated transaction without new data (for now: a coinbase potentially becoming visible). */
        boost::signals2::signal<void(const uint256&)> UpdatedTransaction;
        /** Notifies listeners of a new active block chain. */
        boost::signals2::signal<void(const CBlockLocator&)> SetBestChain;
        /** Notifies listeners about an inventory item being seen on the network. */
        boost::signals2::signal<void(const uint256&)> Inventory;
        /** Tells listeners to broadcast their data. */
        boost::signals2::signal<void()> Broadcast;
        /** Notifies listeners of a block validation result */
        boost::signals2::signal<void(const CBlock&, const CValidationState&)> BlockChecked;
    } g_signals;

}

void RegisterValidationInterface(CValidationInterface* pwalletIn)
{
    g_signals.SyncTransaction.connect(boost::bind(&CValidationInterface::SyncTransaction, pwalletIn, _1, _2));
    g_signals.UpdatedTransaction.connect(boost::bind(&CValidationInterface::UpdatedTransaction, pwalletIn, _1));
    g_signals.SetBestChain.connect(boost::bind(&CValidationInterface::SetBestChain, pwalletIn, _1));
    g_signals.Inventory.connect(boost::bind(&CValidationInterface::Inventory, pwalletIn, _1));
    g_signals.Broadcast.connect(boost::bind(&CValidationInterface::ResendWalletTransactions, pwalletIn));
    g_signals.BlockChecked.connect(boost::bind(&CValidationInterface::BlockChecked, pwalletIn, _1, _2));
}

void UnregisterValidationInterface(CValidationInterface* pwalletIn)
{
    g_signals.BlockChecked.disconnect(boost::bind(&CValidationInterface::BlockChecked, pwalletIn, _1, _2));
    g_signals.Broadcast.disconnect(boost::bind(&CValidationInterface::ResendWalletTransactions, pwalletIn));
    g_signals.Inventory.disconnect(boost::bind(&CValidationInterface::Inventory, pwalletIn, _1));
    g_signals.SetBestChain.disconnect(boost::bind(&CValidationInterface::SetBestChain, pwalletIn, _1));
    g_signals.UpdatedTransaction.disconnect(boost::bind(&CValidationInterface::UpdatedTransaction, pwalletIn, _1));
    g_signals.SyncTransaction.disconnect(boost::bind(&CValidationInterface::SyncTransaction, pwalletIn, _1, _2));
}

void UnregisterAllValidationInterfaces()
{
    g_signals.BlockChecked.disconnect_all_slots();
    g_signals.Broadcast.disconnect_all_slots();
    g_signals.Inventory.disconnect_all_slots();
    g_signals.SetBestChain.disconnect_all_slots();
    g_signals.UpdatedTransaction.disconnect_all_slots();
    g_signals.SyncTransaction.disconnect_all_slots();
}

void SyncWithWallets(const CTransaction& tx, const CBlock* pblock)
{
    g_signals.SyncTransaction(tx, pblock);
}

//////////////////////////////////////////////////////////////////////////////
//
// Registration of network node signals.
//

namespace
{
    struct CBlockReject {
        unsigned char chRejectCode;
        string strRejectReason;
        uint256 hashBlock;
    };

/**
 * Maintain validation-specific state about nodes, protected by cs_main, instead
 * by CNode's own locks. This simplifies asynchronous operation, where
 * processing of incoming data is done after the ProcessMessage call returns,
 * and we're no longer holding the node's locks.
 */
    struct CNodeState {
        //! The peer's address
        CService address;
        //! Whether we have a fully established connection.
        bool fCurrentlyConnected;
        //! Accumulated misbehaviour score for this peer.
        int nMisbehavior;
        //! Whether this peer should be disconnected and banned (unless whitelisted).
        bool fShouldBan;
        //! String name of this peer (debugging/logging purposes).
        std::string name;
        //! List of asynchronously-determined block rejections to notify this peer about.
        std::vector<CBlockReject> rejects;
        //! The best known block we know this peer has announced.
        CBlockIndex* pindexBestKnownBlock;
        //! The hash of the last unknown block this peer has announced.
        uint256 hashLastUnknownBlock;
        //! The last full block we both have.
        CBlockIndex* pindexLastCommonBlock;
        //! Whether we've started headers synchronization with this peer.
        bool fSyncStarted;
        //! Since when we're stalling block download progress (in microseconds), or 0.
        int64_t nStallingSince;
        list<QueuedBlock> vBlocksInFlight;
        int nBlocksInFlight;
        //! Whether we consider this a preferred download peer.
        bool fPreferredDownload;

        CNodeState()
        {
            fCurrentlyConnected = false;
            nMisbehavior = 0;
            fShouldBan = false;
            pindexBestKnownBlock = NULL;
            hashLastUnknownBlock = uint256(0);
            pindexLastCommonBlock = NULL;
            fSyncStarted = false;
            nStallingSince = 0;
            nBlocksInFlight = 0;
            fPreferredDownload = false;
        }
    };

/** Map maintaining per-node state. Requires cs_main. */
    map<NodeId, CNodeState> mapNodeState;

// Requires cs_main.
    CNodeState* State(NodeId pnode)
    {
        map<NodeId, CNodeState>::iterator it = mapNodeState.find(pnode);
        if (it == mapNodeState.end())
            return NULL;
        return &it->second;
    }

    int GetHeight()
    {
        while (true) {
            TRY_LOCK(cs_main, lockMain);
            if (!lockMain) {
                MilliSleep(50);
                continue;
            }
            return chainActive.Height();
        }
    }

    void UpdatePreferredDownload(CNode* node, CNodeState* state)
    {
        nPreferredDownload -= state->fPreferredDownload;

        // Whether this node should be marked as a preferred download node.
        state->fPreferredDownload = (!node->fInbound || node->fWhitelisted) && !node->fOneShot && !node->fClient;

        nPreferredDownload += state->fPreferredDownload;
    }

    void InitializeNode(NodeId nodeid, const CNode* pnode)
    {
        LOCK(cs_main);
        CNodeState& state = mapNodeState.insert(std::make_pair(nodeid, CNodeState())).first->second;
        state.name = pnode->addrName;
        state.address = pnode->addr;
    }

    void FinalizeNode(NodeId nodeid)
    {
        LOCK(cs_main);
        CNodeState* state = State(nodeid);

        if (state->fSyncStarted)
            nSyncStarted--;

        if (state->nMisbehavior == 0 && state->fCurrentlyConnected) {
            AddressCurrentlyConnected(state->address);
        }

        BOOST_FOREACH (const QueuedBlock& entry, state->vBlocksInFlight)
        mapBlocksInFlight.erase(entry.hash);
        EraseOrphansFor(nodeid);
        nPreferredDownload -= state->fPreferredDownload;

        mapNodeState.erase(nodeid);
    }

// Requires cs_main.
    void MarkBlockAsReceived(const uint256& hash)
    {
        map<uint256, pair<NodeId, list<QueuedBlock>::iterator> >::iterator itInFlight = mapBlocksInFlight.find(hash);
        if (itInFlight != mapBlocksInFlight.end()) {
            CNodeState* state = State(itInFlight->second.first);
            nQueuedValidatedHeaders -= itInFlight->second.second->fValidatedHeaders;
            state->vBlocksInFlight.erase(itInFlight->second.second);
            state->nBlocksInFlight--;
            state->nStallingSince = 0;
            mapBlocksInFlight.erase(itInFlight);
        }
    }

// Requires cs_main.
    void MarkBlockAsInFlight(NodeId nodeid, const uint256& hash, CBlockIndex* pindex = NULL)
    {
        CNodeState* state = State(nodeid);
        assert(state != NULL);

        // Make sure it's not listed somewhere already.
        MarkBlockAsReceived(hash);

        QueuedBlock newentry = {hash, pindex, GetTimeMicros(), nQueuedValidatedHeaders, pindex != NULL};
        nQueuedValidatedHeaders += newentry.fValidatedHeaders;
        list<QueuedBlock>::iterator it = state->vBlocksInFlight.insert(state->vBlocksInFlight.end(), newentry);
        state->nBlocksInFlight++;
        mapBlocksInFlight[hash] = std::make_pair(nodeid, it);
    }

/** Check whether the last unknown block a peer advertized is not yet known. */
    void ProcessBlockAvailability(NodeId nodeid)
    {
        CNodeState* state = State(nodeid);
        assert(state != NULL);

        if (state->hashLastUnknownBlock != 0) {
            BlockMap::iterator itOld = mapBlockIndex.find(state->hashLastUnknownBlock);
            if (itOld != mapBlockIndex.end() && itOld->second->nChainWork > 0) {
                if (state->pindexBestKnownBlock == NULL || itOld->second->nChainWork >= state->pindexBestKnownBlock->nChainWork)
                    state->pindexBestKnownBlock = itOld->second;
                state->hashLastUnknownBlock = uint256(0);
            }
        }
    }

/** Update tracking information about which blocks a peer is assumed to have. */
    void UpdateBlockAvailability(NodeId nodeid, const uint256& hash)
    {
        CNodeState* state = State(nodeid);
        assert(state != NULL);

        ProcessBlockAvailability(nodeid);

        BlockMap::iterator it = mapBlockIndex.find(hash);
        if (it != mapBlockIndex.end() && it->second->nChainWork > 0) {
            // An actually better block was announced.
            if (state->pindexBestKnownBlock == NULL || it->second->nChainWork >= state->pindexBestKnownBlock->nChainWork)
                state->pindexBestKnownBlock = it->second;
        } else {
            // An unknown block was announced; just assume that the latest one is the best one.
            state->hashLastUnknownBlock = hash;
        }
    }

/** Find the last common ancestor two blocks have.
 *  Both pa and pb must be non-NULL. */
    CBlockIndex* LastCommonAncestor(CBlockIndex* pa, CBlockIndex* pb)
    {
        if (pa->nHeight > pb->nHeight) {
            pa = pa->GetAncestor(pb->nHeight);
        } else if (pb->nHeight > pa->nHeight) {
            pb = pb->GetAncestor(pa->nHeight);
        }

        while (pa != pb && pa && pb) {
            pa = pa->pprev;
            pb = pb->pprev;
        }

        // Eventually all chain branches meet at the genesis block.
        assert(pa == pb);
        return pa;
    }

/** Update pindexLastCommonBlock and add not-in-flight missing successors to vBlocks, until it has
 *  at most count entries. */
    void FindNextBlocksToDownload(NodeId nodeid, unsigned int count, std::vector<CBlockIndex*>& vBlocks, NodeId& nodeStaller)
    {
        if (count == 0)
            return;

        vBlocks.reserve(vBlocks.size() + count);
        CNodeState* state = State(nodeid);
        assert(state != NULL);

        // Make sure pindexBestKnownBlock is up to date, we'll need it.
        ProcessBlockAvailability(nodeid);

        if (state->pindexBestKnownBlock == NULL || state->pindexBestKnownBlock->nChainWork < chainActive.Tip()->nChainWork) {
            // This peer has nothing interesting.
            return;
        }

        if (state->pindexLastCommonBlock == NULL) {
            // Bootstrap quickly by guessing a parent of our best tip is the forking point.
            // Guessing wrong in either direction is not a problem.
            state->pindexLastCommonBlock = chainActive[std::min(state->pindexBestKnownBlock->nHeight, chainActive.Height())];
        }

        // If the peer reorganized, our previous pindexLastCommonBlock may not be an ancestor
        // of their current tip anymore. Go back enough to fix that.
        state->pindexLastCommonBlock = LastCommonAncestor(state->pindexLastCommonBlock, state->pindexBestKnownBlock);
        if (state->pindexLastCommonBlock == state->pindexBestKnownBlock)
            return;

        std::vector<CBlockIndex*> vToFetch;
        CBlockIndex* pindexWalk = state->pindexLastCommonBlock;
        // Never fetch further than the best block we know the peer has, or more than BLOCK_DOWNLOAD_WINDOW + 1 beyond the last
        // linked block we have in common with this peer. The +1 is so we can detect stalling, namely if we would be able to
        // download that next block if the window were 1 larger.
        int nWindowEnd = state->pindexLastCommonBlock->nHeight + BLOCK_DOWNLOAD_WINDOW;
        int nMaxHeight = std::min<int>(state->pindexBestKnownBlock->nHeight, nWindowEnd + 1);
        NodeId waitingfor = -1;
        while (pindexWalk->nHeight < nMaxHeight) {
            // Read up to 128 (or more, if more blocks than that are needed) successors of pindexWalk (towards
            // pindexBestKnownBlock) into vToFetch. We fetch 128, because CBlockIndex::GetAncestor may be as expensive
            // as iterating over ~100 CBlockIndex* entries anyway.
            int nToFetch = std::min(nMaxHeight - pindexWalk->nHeight, std::max<int>(count - vBlocks.size(), 128));
            vToFetch.resize(nToFetch);
            pindexWalk = state->pindexBestKnownBlock->GetAncestor(pindexWalk->nHeight + nToFetch);
            vToFetch[nToFetch - 1] = pindexWalk;
            for (unsigned int i = nToFetch - 1; i > 0; i--) {
                vToFetch[i - 1] = vToFetch[i]->pprev;
            }

            // Iterate over those blocks in vToFetch (in forward direction), adding the ones that
            // are not yet downloaded and not in flight to vBlocks. In the mean time, update
            // pindexLastCommonBlock as long as all ancestors are already downloaded.
            BOOST_FOREACH (CBlockIndex* pindex, vToFetch) {
                if (!pindex->IsValid(BLOCK_VALID_TREE)) {
                    // We consider the chain that this peer is on invalid.
                    return;
                }
                if (pindex->nStatus & BLOCK_HAVE_DATA) {
                    if (pindex->nChainTx)
                        state->pindexLastCommonBlock = pindex;
                } else if (mapBlocksInFlight.count(pindex->GetBlockHash()) == 0) {
                    // The block is not already downloaded, and not yet in flight.
                    if (pindex->nHeight > nWindowEnd) {
                        // We reached the end of the window.
                        if (vBlocks.size() == 0 && waitingfor != nodeid) {
                            // We aren't able to fetch anything, but we would be if the download window was one larger.
                            nodeStaller = waitingfor;
                        }
                        return;
                    }
                    vBlocks.push_back(pindex);
                    if (vBlocks.size() == count) {
                        return;
                    }
                } else if (waitingfor == -1) {
                    // This is the first already-in-flight block.
                    waitingfor = mapBlocksInFlight[pindex->GetBlockHash()].first;
                }
            }
        }
    }

} // anon namespace

bool GetNodeStateStats(NodeId nodeid, CNodeStateStats& stats)
{
    LOCK(cs_main);
    CNodeState* state = State(nodeid);
    if (state == NULL)
        return false;
    stats.nMisbehavior = state->nMisbehavior;
    stats.nSyncHeight = state->pindexBestKnownBlock ? state->pindexBestKnownBlock->nHeight : -1;
    stats.nCommonHeight = state->pindexLastCommonBlock ? state->pindexLastCommonBlock->nHeight : -1;
    BOOST_FOREACH (const QueuedBlock& queue, state->vBlocksInFlight) {
        if (queue.pindex)
            stats.vHeightInFlight.push_back(queue.pindex->nHeight);
    }
    return true;
}

void RegisterNodeSignals(CNodeSignals& nodeSignals)
{
    nodeSignals.GetHeight.connect(&GetHeight);
    nodeSignals.ProcessMessages.connect(&ProcessMessages);
    nodeSignals.SendMessages.connect(&SendMessages);
    nodeSignals.InitializeNode.connect(&InitializeNode);
    nodeSignals.FinalizeNode.connect(&FinalizeNode);
}

void UnregisterNodeSignals(CNodeSignals& nodeSignals)
{
    nodeSignals.GetHeight.disconnect(&GetHeight);
    nodeSignals.ProcessMessages.disconnect(&ProcessMessages);
    nodeSignals.SendMessages.disconnect(&SendMessages);
    nodeSignals.InitializeNode.disconnect(&InitializeNode);
    nodeSignals.FinalizeNode.disconnect(&FinalizeNode);
}

CBlockIndex* FindForkInGlobalIndex(const CChain& chain, const CBlockLocator& locator)
{
    // Find the first block the caller has in the main chain
    BOOST_FOREACH (const uint256& hash, locator.vHave) {
        BlockMap::iterator mi = mapBlockIndex.find(hash);
        if (mi != mapBlockIndex.end()) {
            CBlockIndex* pindex = (*mi).second;
            if (chain.Contains(pindex))
                return pindex;
        }
    }
    return chain.Genesis();
}

CCoinsViewCache* pcoinsTip = NULL;
CBlockTreeDB* pblocktree = NULL;
StorageResults *pstorageresult = NULL;

//////////////////////////////////////////////////////////////////////////////
//
// mapOrphanTransactions
//

bool AddOrphanTx(const CTransaction& tx, NodeId peer)
{
    uint256 hash = tx.GetHash();
    if (mapOrphanTransactions.count(hash))
        return false;

    // Ignore big transactions, to avoid a
    // send-big-orphans memory exhaustion attack. If a peer has a legitimate
    // large transaction with a missing parent then we assume
    // it will rebroadcast it later, after the parent transaction(s)
    // have been mined or received.
    // 10,000 orphans, each of which is at most 5,000 bytes big is
    // at most 500 megabytes of orphans:
    unsigned int sz = tx.GetSerializeSize(SER_NETWORK, CTransaction::CURRENT_VERSION);
    if (sz > 5000) {
        LogPrint("mempool", "ignoring large orphan tx (size: %u, hash: %s)\n", sz, hash.ToString());
        return false;
    }

    mapOrphanTransactions[hash].tx = tx;
    mapOrphanTransactions[hash].fromPeer = peer;
    BOOST_FOREACH (const CTxIn& txin, tx.vin)
    mapOrphanTransactionsByPrev[txin.prevout.hash].insert(hash);

    LogPrint("mempool", "stored orphan tx %s (mapsz %u prevsz %u)\n", hash.ToString(),
             mapOrphanTransactions.size(), mapOrphanTransactionsByPrev.size());
    return true;
}

void static EraseOrphanTx(uint256 hash)
{
    map<uint256, COrphanTx>::iterator it = mapOrphanTransactions.find(hash);
    if (it == mapOrphanTransactions.end())
        return;
    BOOST_FOREACH (const CTxIn& txin, it->second.tx.vin) {
        map<uint256, set<uint256> >::iterator itPrev = mapOrphanTransactionsByPrev.find(txin.prevout.hash);
        if (itPrev == mapOrphanTransactionsByPrev.end())
            continue;
        itPrev->second.erase(hash);
        if (itPrev->second.empty())
            mapOrphanTransactionsByPrev.erase(itPrev);
    }
    mapOrphanTransactions.erase(it);
}

void EraseOrphansFor(NodeId peer)
{
    int nErased = 0;
    map<uint256, COrphanTx>::iterator iter = mapOrphanTransactions.begin();
    while (iter != mapOrphanTransactions.end()) {
        map<uint256, COrphanTx>::iterator maybeErase = iter++; // increment to avoid iterator becoming invalid
        if (maybeErase->second.fromPeer == peer) {
            EraseOrphanTx(maybeErase->second.tx.GetHash());
            ++nErased;
        }
    }
    if (nErased > 0) LogPrint("mempool", "Erased %d orphan tx from peer %d\n", nErased, peer);
}


unsigned int LimitOrphanTxSize(unsigned int nMaxOrphans)
{
    unsigned int nEvicted = 0;
    while (mapOrphanTransactions.size() > nMaxOrphans) {
        // Evict a random orphan:
        uint256 randomhash = GetRandHash();
        map<uint256, COrphanTx>::iterator it = mapOrphanTransactions.lower_bound(randomhash);
        if (it == mapOrphanTransactions.end())
            it = mapOrphanTransactions.begin();
        EraseOrphanTx(it->first);
        ++nEvicted;
    }
    return nEvicted;
}

bool IsStandardTx(const CTransaction& tx, string& reason)
{
    AssertLockHeld(cs_main);
    if (tx.nVersion > CTransaction::CURRENT_VERSION || tx.nVersion < 1) {
        reason = "version";
        return false;
    }

    // Treat non-final transactions as non-standard to prevent a specific type
    // of double-spend attack, as well as DoS attacks. (if the transaction
    // can't be mined, the attacker isn't expending resources broadcasting it)
    // Basically we don't want to propagate transactions that can't be included in
    // the next block.
    //
    // However, IsFinalTx() is confusing... Without arguments, it uses
    // chainActive.Height() to evaluate nLockTime; when a block is accepted, chainActive.Height()
    // is set to the value of nHeight in the block. However, when IsFinalTx()
    // is called within CBlock::AcceptBlock(), the height of the block *being*
    // evaluated is what is used. Thus if we want to know if a transaction can
    // be part of the *next* block, we need to call IsFinalTx() with one more
    // than chainActive.Height().
    //
    // Timestamps on the other hand don't get any special treatment, because we
    // can't know what timestamp the next block will have, and there aren't
    // timestamp applications where it matters.
    if (!IsFinalTx(tx, chainActive.Height() + 1)) {
        reason = "non-final";
        return false;
    }

    // Extremely large transactions with lots of inputs can cost the network
    // almost as much to process as they cost the sender in fees, because
    // computing signature hashes is O(ninputs*txsize). Limiting transactions
    // to MAX_STANDARD_TX_SIZE mitigates CPU exhaustion attacks.
    unsigned int sz = tx.GetSerializeSize(SER_NETWORK, CTransaction::CURRENT_VERSION);
    if (sz >= MAX_STANDARD_TX_SIZE) {
        reason = "tx-size";
        return false;
    }

    BOOST_FOREACH (const CTxIn& txin, tx.vin) {
        // Biggest 'standard' txin is a 15-of-15 P2SH multisig with compressed
        // keys. (remember the 520 byte limit on redeemScript size) That works
        // out to a (15*(33+1))+3=513 byte redeemScript, 513+1+15*(73+1)+3=1627
        // bytes of scriptSig, which we round off to 1650 bytes for some minor
        // future-proofing. That's also enough to spend a 20-of-20
        // CHECKMULTISIG scriptPubKey, though such a scriptPubKey is not
        // considered standard)
        if (txin.scriptSig.size() > 1650) {
            reason = "scriptsig-size";
            return false;
        }
        if (!txin.scriptSig.IsPushOnly()) {
            reason = "scriptsig-not-pushonly";
            return false;
        }
    }

    unsigned int nDataOut = 0;
    txnouttype whichType;
    BOOST_FOREACH (const CTxOut& txout, tx.vout) {
        if (!::IsStandard(txout.scriptPubKey, whichType)) {
            reason = "scriptpubkey";
            return false;
        }

        if (whichType == TX_NULL_DATA)
            nDataOut++;
        else if ((whichType == TX_MULTISIG) && (!fIsBareMultisigStd)) {
            reason = "bare-multisig";
            return false;
        } else if (txout.nValue == 0) {
            reason = "dust";
            return false;
        }
    }

    // only one OP_RETURN txout is permitted
    if (nDataOut > 1) {
        reason = "multi-op-return";
        return false;
    }

    return true;
}

bool IsFinalTx(const CTransaction& tx, int nBlockHeight, int64_t nBlockTime)
{
    AssertLockHeld(cs_main);
    // Time based nLockTime implemented in 0.1.6
    if (tx.nLockTime == 0)
        return true;
    if (nBlockHeight == 0)
        nBlockHeight = chainActive.Height();
    if (nBlockTime == 0)
        nBlockTime = GetAdjustedTime();
    if ((int64_t)tx.nLockTime < ((int64_t)tx.nLockTime < LOCKTIME_THRESHOLD ? (int64_t)nBlockHeight : nBlockTime))
        return true;
    BOOST_FOREACH (const CTxIn& txin, tx.vin)
    if (!txin.IsFinal())
        return false;
    return true;
}

/**
 * Check transaction inputs to mitigate two
 * potential denial-of-service attacks:
 *
 * 1. scriptSigs with extra data stuffed into them,
 *    not consumed by scriptPubKey (or P2SH script)
 * 2. P2SH scripts with a crazy number of expensive
 *    CHECKSIG/CHECKMULTISIG operations
 */
bool AreInputsStandard(const CTransaction& tx, const CCoinsViewCache& mapInputs)
{
    if (tx.IsCoinBase())
        return true; // Coinbases don't use vin normally

    for (unsigned int i = 0; i < tx.vin.size(); i++) {
        const CTxOut& prev = mapInputs.GetOutputFor(tx.vin[i]);

        vector<vector<unsigned char> > vSolutions;
        txnouttype whichType;
        // get the scriptPubKey corresponding to this input:
        const CScript& prevScript = prev.scriptPubKey;
        if (!Solver(prevScript, whichType, vSolutions))
            return false;
        int nArgsExpected = ScriptSigArgsExpected(whichType, vSolutions);
        if (nArgsExpected < 0)
            return false;

        // Transactions with extra stuff in their scriptSigs are
        // non-standard. Note that this EvalScript() call will
        // be quick, because if there are any operations
        // beside "push data" in the scriptSig
        // IsStandard() will have already returned false
        // and this method isn't called.
        vector<vector<unsigned char> > stack;
        if (!EvalScript(stack, tx.vin[i].scriptSig, false, BaseSignatureChecker()))
            return false;

        if (whichType == TX_SCRIPTHASH) {
            if (stack.empty())
                return false;
            CScript subscript(stack.back().begin(), stack.back().end());
            vector<vector<unsigned char> > vSolutions2;
            txnouttype whichType2;
            if (Solver(subscript, whichType2, vSolutions2)) {
                int tmpExpected = ScriptSigArgsExpected(whichType2, vSolutions2);
                if (tmpExpected < 0)
                    return false;
                nArgsExpected += tmpExpected;
            } else {
                // Any other Script with less than 15 sigops OK:
                unsigned int sigops = subscript.GetSigOpCount(true);
                // ... extra data left on the stack after execution is OK, too:
                return (sigops <= MAX_P2SH_SIGOPS);
            }
        }

        if (stack.size() != (unsigned int)nArgsExpected)
            return false;
    }

    return true;
}

unsigned int GetLegacySigOpCount(const CTransaction& tx)
{
    unsigned int nSigOps = 0;
    BOOST_FOREACH (const CTxIn& txin, tx.vin) {
        nSigOps += txin.scriptSig.GetSigOpCount(false);
    }
    BOOST_FOREACH (const CTxOut& txout, tx.vout) {
        nSigOps += txout.scriptPubKey.GetSigOpCount(false);
    }
    return nSigOps;
}

unsigned int GetP2SHSigOpCount(const CTransaction& tx, const CCoinsViewCache& inputs)
{
    if (tx.IsCoinBase())
        return 0;

    unsigned int nSigOps = 0;
    for (unsigned int i = 0; i < tx.vin.size(); i++) {
        const CTxOut& prevout = inputs.GetOutputFor(tx.vin[i]);
        if (prevout.scriptPubKey.IsPayToScriptHash())
            nSigOps += prevout.scriptPubKey.GetSigOpCount(tx.vin[i].scriptSig);
    }
    return nSigOps;
}

int GetInputAge(CTxIn& vin)
{
    CCoinsView viewDummy;
    CCoinsViewCache view(&viewDummy);
    {
        LOCK(mempool.cs);
        CCoinsViewMemPool viewMempool(pcoinsTip, mempool);
        view.SetBackend(viewMempool); // temporarily switch cache backend to db+mempool view

        const CCoins* coins = view.AccessCoins(vin.prevout.hash);

        if (coins) {
            if (coins->nHeight < 0) return 0;
            return (chainActive.Tip()->nHeight + 1) - coins->nHeight;
        } else
            return -1;
    }
}

int GetIXConfirmations(uint256 nTXHash)
{
    int sigs = 0;
    std::map<uint256, CTransactionLock>::iterator i = mapTxLocks.find(nTXHash);
    if (i != mapTxLocks.end()) {
        sigs = (*i).second.CountSignatures();
    }
    if (sigs >= INSTANTX_SIGNATURES_REQUIRED) {
        return nInstanTXDepth;
    }
    return 0;
}

// ppcoin: total coin age spent in transaction, in the unit of coin-days.
// Only those coins meeting minimum age requirement counts. As those
// transactions not in main chain are not currently indexed so we
// might not find out about their coin age. Older transactions are
// guaranteed to be in main chain by sync-checkpoint. This rule is
// introduced to help nodes establish a consistent view of the coin
// age (trust score) of competing branches.
bool GetCoinAge(const CTransaction& tx, const unsigned int nTxTime, uint64_t& nCoinAge)
{
    uint256 bnCentSecond = 0; // coin age in the unit of cent-seconds
    nCoinAge = 0;

    CBlockIndex* pindex = NULL;
    BOOST_FOREACH (const CTxIn& txin, tx.vin) {
        // First try finding the previous transaction in database
        CTransaction txPrev;
        uint256 hashBlockPrev;
        if (!GetTransaction(txin.prevout.hash, txPrev, hashBlockPrev, true)) {
            LogPrintf("GetCoinAge: failed to find vin transaction \n");
            continue; // previous transaction not in main chain
        }

        BlockMap::iterator it = mapBlockIndex.find(hashBlockPrev);
        if (it != mapBlockIndex.end())
            pindex = it->second;
        else {
            LogPrintf("GetCoinAge() failed to find block index \n");
            continue;
        }

        // Read block header
        CBlockHeader prevblock = pindex->GetBlockHeader();

        if (stake->GetStakeAge(prevblock.nTime) > nTxTime)
            continue; // only count coins meeting min age requirement

        if (nTxTime < prevblock.nTime) {
            LogPrintf("GetCoinAge: Timestamp Violation: txtime less than txPrev.nTime");
            return false; // Transaction timestamp violation
        }

        int64_t nValueIn = txPrev.vout[txin.prevout.n].nValue;
        bnCentSecond += uint256(nValueIn) * (nTxTime - prevblock.nTime);
    }

    uint256 bnCoinDay = bnCentSecond / COIN / (24 * 60 * 60);
    LogPrintf("coin age bnCoinDay=%s\n", bnCoinDay.GetHex());
    nCoinAge = bnCoinDay.GetCompact();
    return true;
}

bool CheckTransaction(const CTransaction& tx, CValidationState& state)
{
    // Basic checks that don't depend on any context
    if (tx.vin.empty())
        return state.DoS(10, error("CheckTransaction() : vin empty"),
                         REJECT_INVALID, "bad-txns-vin-empty");

    if (tx.vout.empty())
        return state.DoS(10, error("CheckTransaction() : vout empty"),
                         REJECT_INVALID, "bad-txns-vout-empty");

    // Size limits
    if (::GetSerializeSize(tx, SER_NETWORK, PROTOCOL_VERSION) > MAX_BLOCK_SIZE)
        return state.DoS(100, error("CheckTransaction() : size limits failed"),
                         REJECT_INVALID, "bad-txns-oversize");

    // Check for negative or overflow output values
    unsigned i = 0;
    CAmount nValueOut = 0;
    for (const CTxOut& txout : tx.vout) {
        if (txout.IsEmpty() && !tx.IsCoinBase() && !tx.IsCoinStake())
            return state.DoS(100, error("CheckTransaction(): txout empty for user transaction"));

        if (txout.nValue < 0)
            return state.DoS(100, error("%s: tx.vout[%d].nValue negative (%s, empty=%s, coinstake=%s)", __func__, i,
                                        txout.ToString(), (txout.IsEmpty()?"yes":"no"), (tx.IsCoinStake()?"yes":"no")),
                             REJECT_INVALID, "bad-txns-vout-negative");
        if (txout.nValue > MAX_MONEY)
            return state.DoS(100, error("CheckTransaction() : txout.nValue too high"),
                             REJECT_INVALID, "bad-txns-vout-toolarge");
        nValueOut += txout.nValue;
        if (!MoneyRange(nValueOut))
            return state.DoS(100, error("CheckTransaction() : txout total out of range"),
                             REJECT_INVALID, "bad-txns-txouttotal-toolarge");

        /////////////////////////////////////////////////////////// // lux
        if (txout.scriptPubKey.HasOpCall() || txout.scriptPubKey.HasOpCreate()) {
            std::vector<valtype> vSolutions;
            txnouttype whichType;
            if (!Solver(txout.scriptPubKey, whichType, vSolutions, true)) {
                return state.DoS(100, false, REJECT_INVALID, "bad-txns-contract-nonstandard");
            }
        }
        ///////////////////////////////////////////////////////////

        i += 1;
    }


    // Check for duplicate inputs
    set<COutPoint> vInOutPoints;
    BOOST_FOREACH (const CTxIn& txin, tx.vin) {
        if (vInOutPoints.count(txin.prevout))
            return state.DoS(100, error("CheckTransaction() : duplicate inputs"),
                             REJECT_INVALID, "bad-txns-inputs-duplicate");
        vInOutPoints.insert(txin.prevout);
    }

    if (tx.IsCoinBase()) {
        if (/*tx.vin[0].scriptSig.size() < 2 || */ tx.vin[0].scriptSig.size() > 150)
            return state.DoS(100, error("CheckTransaction() : coinbase script size=%d", tx.vin[0].scriptSig.size()),
                             REJECT_INVALID, "bad-cb-length");
    } else {
        BOOST_FOREACH (const CTxIn& txin, tx.vin)
        if (txin.prevout.IsNull())
            return state.DoS(10, error("CheckTransaction() : prevout is null"),
                             REJECT_INVALID, "bad-txns-prevout-null");
    }

    return true;
}

bool CheckFinalTx(const CTransaction& tx, int flags)
{
    AssertLockHeld(cs_main);

    // By convention a negative value for flags indicates that the
    // current network-enforced consensus rules should be used. In
    // a future soft-fork scenario that would mean checking which
    // rules would be enforced for the next block and setting the
    // appropriate flags. At the present time no soft-forks are
    // scheduled, so no flags are set.
    flags = std::max(flags, 0);

    // CheckFinalTx() uses chainActive.Height()+1 to evaluate
    // nLockTime because when IsFinalTx() is called within
    // CBlock::AcceptBlock(), the height of the block *being*
    // evaluated is what is used. Thus if we want to know if a
    // transaction can be part of the *next* block, we need to call
    // IsFinalTx() with one more than chainActive.Height().
    const int nBlockHeight = chainActive.Height() + 1;

    // BIP113 will require that time-locked transactions have nLockTime set to
    // less than the median time of the previous block they're contained in.
    // When the next block is created its previous block will be the current
    // chain tip, so we use that to calculate the median time passed to
    // IsFinalTx() if LOCKTIME_MEDIAN_TIME_PAST is set.
    const int64_t nBlockTime = (flags & LOCKTIME_MEDIAN_TIME_PAST) ? chainActive.Tip()->GetMedianTimePast() : GetAdjustedTime();

    return IsFinalTx(tx, nBlockHeight, nBlockTime);
}

CAmount GetMinRelayFee(const CTransaction& tx, unsigned int nBytes, bool fAllowFree)
{
    {
        LOCK(mempool.cs);
        uint256 hash = tx.GetHash();
        double dPriorityDelta = 0;
        CAmount nFeeDelta = 0;
        mempool.ApplyDeltas(hash, dPriorityDelta, nFeeDelta);
        if (dPriorityDelta > 0 || nFeeDelta > 0)
            return 0;
    }

    CAmount nMinFee = ::minRelayTxFee.GetFee(nBytes);

    if (fAllowFree) {
        // There is a free transaction area in blocks created by most miners,
        // * If we are relaying we allow transactions up to DEFAULT_BLOCK_PRIORITY_SIZE - 1000
        //   to be considered to fall into this category. We don't want to encourage sending
        //   multiple transactions instead of one big transaction to avoid fees.
        if (nBytes < (DEFAULT_BLOCK_PRIORITY_SIZE - 1000))
            nMinFee = 0;
    }

    if (!MoneyRange(nMinFee))
        nMinFee = MAX_MONEY;
    return nMinFee;
}


bool AcceptToMemoryPool(CTxMemPool& pool, CValidationState& state, const CTransaction& tx, bool fLimitFree, bool* pfMissingInputs, bool fRejectInsaneFee, bool ignoreFees)
{
    AssertLockHeld(cs_main);
    if (pfMissingInputs)
        *pfMissingInputs = false;

    if (!CheckTransaction(tx, state))
        return error("AcceptToMemoryPool: : CheckTransaction failed");

    // Coinbase is only valid in a block, not as a loose transaction
    if (tx.IsCoinBase())
        return state.DoS(100, error("AcceptToMemoryPool: : coinbase as individual tx"),
                         REJECT_INVALID, "coinbase");

    //Coinstake is also only valid in a block, not as a loose transaction
    if (tx.IsCoinStake())
        return state.DoS(100, error("AcceptToMemoryPool: coinstake as individual tx"),
                         REJECT_INVALID, "coinstake");

    // Rather not work on nonstandard transactions (unless -testnet/-regtest)
    string reason;
    if (Params().RequireStandard() && !IsStandardTx(tx, reason))
        return state.DoS(0,
                         error("AcceptToMemoryPool : nonstandard transaction: %s", reason),
                         REJECT_NONSTANDARD, reason);

    // is it already in the memory pool?
    uint256 hash = tx.GetHash();
    if (pool.exists(hash))
        return false;

    // ----------- INSTANTX transaction scanning -----------

    BOOST_FOREACH (const CTxIn& in, tx.vin) {
        if (mapLockedInputs.count(in.prevout)) {
            if (mapLockedInputs[in.prevout] != tx.GetHash()) {
                return state.DoS(0,
                                 error("AcceptToMemoryPool : conflicts with existing transaction lock: %s", reason),
                                 REJECT_INVALID, "tx-lock-conflict");
            }
        }
    }

    // Check for conflicts with in-memory transactions
    {
        LOCK(pool.cs); // protect pool.mapNextTx
        for (unsigned int i = 0; i < tx.vin.size(); i++) {
            COutPoint outpoint = tx.vin[i].prevout;
            if (pool.mapNextTx.count(outpoint)) {
                // Disable replacement feature for now
                return false;
            }
        }
    }

    {
        CCoinsView dummy;
        CCoinsViewCache view(&dummy);

        CAmount nValueIn = 0;
        {
            LOCK(pool.cs);
            CCoinsViewMemPool viewMemPool(pcoinsTip, pool);
            view.SetBackend(viewMemPool);

            // do we already have it?
            if (view.HaveCoins(hash))
                return false;

            // do all inputs exist?
            // Note that this does not check for the presence of actual outputs (see the next check for that),
            // only helps filling in pfMissingInputs (to determine missing vs spent).
            BOOST_FOREACH (const CTxIn txin, tx.vin) {
                if (!view.HaveCoins(txin.prevout.hash)) {
#                   if defined(DEBUG_DUMP_STAKING_INFO)&&defined(DEBUG_DUMP_AcceptToMemoryPool)
                    DEBUG_DUMP_AcceptToMemoryPool();
#                   endif
                    if (pfMissingInputs)
                        *pfMissingInputs = true;
                    return false;
                }
            }

            // are the actual inputs available?
            if (!view.HaveInputs(tx))
                return state.Invalid(error("AcceptToMemoryPool : inputs already spent"),
                                     REJECT_DUPLICATE, "bad-txns-inputs-spent");

            // Bring the best block into scope
            view.GetBestBlock();

            nValueIn = view.GetValueIn(tx);

            // we have all inputs cached now, so switch back to dummy, so we don't need to keep lock on mempool
            view.SetBackend(dummy);
        }

        // Check for non-standard pay-to-script-hash in inputs
        if (Params().RequireStandard() && !AreInputsStandard(tx, view))
            return error("AcceptToMemoryPool: : nonstandard transaction input");

        // Check that the transaction doesn't have an excessive number of
        // sigops, making it impossible to mine. Since the coinbase transaction
        // itself can contain sigops MAX_TX_SIGOPS is less than
        // MAX_BLOCK_SIGOPS; we still consider this an invalid rather than
        // merely non-standard transaction.
        unsigned int nSigOps = GetLegacySigOpCount(tx);
        nSigOps += GetP2SHSigOpCount(tx, view);
        if (nSigOps > MAX_TX_SIGOPS)
            return state.DoS(0, error("AcceptToMemoryPool : too many sigops %s, %d > %d", hash.ToString(), nSigOps, MAX_TX_SIGOPS),
                             REJECT_NONSTANDARD, "bad-txns-too-many-sigops");

        CAmount nValueOut = tx.GetValueOut();
        CAmount nFees = nValueIn - nValueOut;
        double dPriority = view.GetPriority(tx, chainActive.Height());

        dev::u256 txMinGasPrice = 0;

        //////////////////////////////////////////////////////////// // lux
        if(tx.HasCreateOrCall()){

            if(!CheckSenderScript(view, tx)){
                return state.DoS(1, false, REJECT_INVALID, "bad-txns-invalid-sender-script");
            }

            LuxDGP luxDGP(globalState.get(), fGettingValuesDGP);
            uint64_t minGasPrice = luxDGP.getMinGasPrice(chainActive.Tip()->nHeight + 1);
            uint64_t blockGasLimit = luxDGP.getBlockGasLimit(chainActive.Tip()->nHeight + 1);
            size_t count = 0;
            for(const CTxOut& o : tx.vout)
                count += o.scriptPubKey.HasOpCreate() || o.scriptPubKey.HasOpCall() ? 1 : 0;
            LuxTxConverter converter(tx, NULL);
            ExtractLuxTX resultConverter;
            if(!converter.extractionLuxTransactions(resultConverter)){
                return state.DoS(100, error("AcceptToMempool(): Contract transaction of the wrong format"), REJECT_INVALID, "bad-tx-bad-contract-format");
            }
            std::vector<LuxTransaction> luxTransactions = resultConverter.first;
            std::vector<EthTransactionParams> luxETP = resultConverter.second;

            dev::u256 sumGas = dev::u256(0);
            dev::u256 gasAllTxs = dev::u256(0);
            for(LuxTransaction luxTransaction : luxTransactions){
                sumGas += luxTransaction.gas() * luxTransaction.gasPrice();

                if(sumGas > dev::u256(INT64_MAX)) {
                    return state.DoS(100, error("AcceptToMempool(): Transaction's gas stipend overflows"), REJECT_INVALID, "bad-tx-gas-stipend-overflow");
                }

                if(sumGas > dev::u256(nFees)) {
                    return state.DoS(100, error("AcceptToMempool(): Transaction fee does not cover the gas stipend"), REJECT_INVALID, "bad-txns-fee-notenough");
                }

                if(txMinGasPrice != 0) {
                    txMinGasPrice = std::min(txMinGasPrice, luxTransaction.gasPrice());
                } else {
                    txMinGasPrice = luxTransaction.gasPrice();
                }
                VersionVM v = luxTransaction.getVersion();
                if(v.format!=0)
                    return state.DoS(100, error("AcceptToMempool(): Contract execution uses unknown version format"), REJECT_INVALID, "bad-tx-version-format");
                if(v.rootVM != 1)
                    return state.DoS(100, error("AcceptToMempool(): Contract execution uses unknown root VM"), REJECT_INVALID, "bad-tx-version-rootvm");
                if(v.vmVersion != 0)
                    return state.DoS(100, error("AcceptToMempool(): Contract execution uses unknown VM version"), REJECT_INVALID, "bad-tx-version-vmversion");
                if(v.flagOptions != 0)
                    return state.DoS(100, error("AcceptToMempool(): Contract execution uses unknown flag options"), REJECT_INVALID, "bad-tx-version-flags");

                //check gas limit is not less than minimum mempool gas limit
                if(luxTransaction.gas() < GetArg("-minmempoolgaslimit", MEMPOOL_MIN_GAS_LIMIT))
                    return state.DoS(100, error("AcceptToMempool(): Contract execution has lower gas limit than allowed to accept into mempool"), REJECT_INVALID, "bad-tx-too-little-mempool-gas");

                //check gas limit is not less than minimum gas limit (unless it is a no-exec tx)
                if(luxTransaction.gas() < MINIMUM_GAS_LIMIT && v.rootVM != 0)
                    return state.DoS(100, error("AcceptToMempool(): Contract execution has lower gas limit than allowed"), REJECT_INVALID, "bad-tx-too-little-gas");

                if(luxTransaction.gas() > UINT32_MAX)
                    return state.DoS(100, error("AcceptToMempool(): Contract execution can not specify greater gas limit than can fit in 32-bits"), REJECT_INVALID, "bad-tx-too-much-gas");

                gasAllTxs += luxTransaction.gas();
                if(gasAllTxs > dev::u256(blockGasLimit))
                    return state.DoS(1, false, REJECT_INVALID, "bad-txns-gas-exceeds-blockgaslimit");

                //don't allow less than DGP set minimum gas price to prevent MPoS greedy mining/spammers
                if(v.rootVM!=0 && (uint64_t)luxTransaction.gasPrice() < minGasPrice)
                    return state.DoS(100, error("AcceptToMempool(): Contract execution has lower gas price than allowed"), REJECT_INVALID, "bad-tx-low-gas-price");
            }

            if(!CheckMinGasPrice(luxETP, minGasPrice))
                return state.DoS(100, false, REJECT_INVALID, "bad-txns-small-gasprice");

            if(count > luxTransactions.size())
                return state.DoS(100, false, REJECT_INVALID, "bad-txns-incorrect-format");
        }
        ////////////////////////////////////////////////////////////


        CTxMemPoolEntry entry(tx, nFees, GetTime(), dPriority, chainActive.Height());
        unsigned int nSize = entry.GetTxSize();

        // Don't accept it if it can't get into a block
        // but prioritise dstx and don't check fees for it
        if (!ignoreFees) {
            CAmount txMinFee = GetMinRelayFee(tx, nSize, true);
            if (fLimitFree && nFees < txMinFee)
                return state.DoS(0, error("AcceptToMemoryPool : not enough fees %s, %d < %d",
                                          hash.ToString(), nFees, txMinFee),
                                 REJECT_INSUFFICIENTFEE, "insufficient fee");

            // Require that free transactions have sufficient priority to be mined in the next block.
            if (GetBoolArg("-relaypriority", true) && nFees < ::minRelayTxFee.GetFee(nSize) && !AllowFree(view.GetPriority(tx, chainActive.Height() + 1))) {
                return state.DoS(0, false, REJECT_INSUFFICIENTFEE, "insufficient priority");
            }

            // Continuously rate-limit free (really, very-low-fee) transactions
            // This mitigates 'penny-flooding' -- sending thousands of free transactions just to
            // be annoying or make others' transactions take longer to confirm.
            if (fLimitFree && nFees < ::minRelayTxFee.GetFee(nSize)) {
                static CCriticalSection csFreeLimiter;
                static double dFreeCount;
                static int64_t nLastTime;
                int64_t nNow = GetTime();

                LOCK(csFreeLimiter);

                // Use an exponentially decaying ~10-minute window:
                dFreeCount *= pow(1.0 - 1.0 / 600.0, (double)(nNow - nLastTime));
                nLastTime = nNow;
                // -limitfreerelay unit is thousand-bytes-per-minute
                // At default rate it would take over a month to fill 1GB
                if (dFreeCount >= GetArg("-limitfreerelay", 15) * 10 * 1000)
                    return state.DoS(0, error("AcceptToMemoryPool : free transaction rejected by rate limiter"),
                                     REJECT_INSUFFICIENTFEE, "rate limited free transaction");
                LogPrint("mempool", "Rate limit dFreeCount: %g => %g\n", dFreeCount, dFreeCount + nSize);
                dFreeCount += nSize;
            }
        }

        if (fRejectInsaneFee && nFees > ::minRelayTxFee.GetFee(nSize) * 10000)
            return error("AcceptToMemoryPool: : insane fees %s, %d > %d",
                         hash.ToString(),
                         nFees, ::minRelayTxFee.GetFee(nSize) * 10000);

        // Check against previous transactions
        // This is done last to help prevent CPU exhaustion denial-of-service attacks.
        if (!CheckInputs(tx, state, view, true, STANDARD_SCRIPT_VERIFY_FLAGS, true)) {
            return error("AcceptToMemoryPool: : ConnectInputs failed %s", hash.ToString());
        }

        // Check again against just the consensus-critical mandatory script
        // verification flags, in case of bugs in the standard flags that cause
        // transactions to pass as valid when they're actually invalid. For
        // instance the STRICTENC flag was incorrectly allowing certain
        // CHECKSIG NOT scripts to pass, even though they were invalid.
        //
        // There is a similar check in CreateNewBlock() to prevent creating
        // invalid blocks, however allowing such transactions into the mempool
        // can be exploited as a DoS attack.
        if (!CheckInputs(tx, state, view, true, MANDATORY_SCRIPT_VERIFY_FLAGS, true)) {
            return error("AcceptToMemoryPool: : BUG! PLEASE REPORT THIS! ConnectInputs failed against MANDATORY but not STANDARD flags %s", hash.ToString());
        }

        // Store transaction in memory
        pool.addUnchecked(hash, entry);
    }

    SyncWithWallets(tx, NULL);

    return true;
}

bool AcceptableInputs(CTxMemPool& pool, CValidationState& state, const CTransaction& tx, bool fLimitFree, bool* pfMissingInputs, bool fRejectInsaneFee, bool isDSTX)
{
    AssertLockHeld(cs_main);
    if (pfMissingInputs)
        *pfMissingInputs = false;

    if (!CheckTransaction(tx, state))
        return error("AcceptableInputs: : CheckTransaction failed");

    // Coinbase is only valid in a block, not as a loose transaction
    if (tx.IsCoinBase())
        return state.DoS(100, error("AcceptableInputs: : coinbase as individual tx"),
                         REJECT_INVALID, "coinbase");

    // Rather not work on nonstandard transactions (unless -testnet/-regtest)
    string reason;
    // for any real tx this will be checked on AcceptToMemoryPool anyway
    //    if (Params().RequireStandard() && !IsStandardTx(tx, reason))
    //        return state.DoS(0,
    //                         error("AcceptableInputs : nonstandard transaction: %s", reason),
    //                         REJECT_NONSTANDARD, reason);

    // is it already in the memory pool?
    uint256 hash = tx.GetHash();
    if (pool.exists(hash))
        return false;

    // ----------- INSTANTX transaction scanning -----------

    BOOST_FOREACH (const CTxIn& in, tx.vin) {
        if (mapLockedInputs.count(in.prevout)) {
            if (mapLockedInputs[in.prevout] != tx.GetHash()) {
                return state.DoS(0,
                                 error("AcceptableInputs : conflicts with existing transaction lock: %s", reason),
                                 REJECT_INVALID, "tx-lock-conflict");
            }
        }
    }

    // Check for conflicts with in-memory transactions
    {
        LOCK(pool.cs); // protect pool.mapNextTx
        for (unsigned int i = 0; i < tx.vin.size(); i++) {
            COutPoint outpoint = tx.vin[i].prevout;
            if (pool.mapNextTx.count(outpoint)) {
                // Disable replacement feature for now
                return false;
            }
        }
    }


    {
        CCoinsView dummy;
        CCoinsViewCache view(&dummy);

        CAmount nValueIn = 0;
        {
            LOCK(pool.cs);
            CCoinsViewMemPool viewMemPool(pcoinsTip, pool);
            view.SetBackend(viewMemPool);

            // do we already have it?
            if (view.HaveCoins(hash))
                return false;

            // do all inputs exist?
            // Note that this does not check for the presence of actual outputs (see the next check for that),
            // only helps filling in pfMissingInputs (to determine missing vs spent).
            BOOST_FOREACH (const CTxIn txin, tx.vin) {
                if (!view.HaveCoins(txin.prevout.hash)) {
                    if (pfMissingInputs)
                        *pfMissingInputs = true;
                    return false;
                }
            }

            // are the actual inputs available?
            if (!view.HaveInputs(tx))
                return state.Invalid(error("AcceptableInputs : inputs already spent"),
                                     REJECT_DUPLICATE, "bad-txns-inputs-spent");

            // Bring the best block into scope
            view.GetBestBlock();

            nValueIn = view.GetValueIn(tx);

            // we have all inputs cached now, so switch back to dummy, so we don't need to keep lock on mempool
            view.SetBackend(dummy);
        }

        // Check for non-standard pay-to-script-hash in inputs
        // for any real tx this will be checked on AcceptToMemoryPool anyway
        //        if (Params().RequireStandard() && !AreInputsStandard(tx, view))
        //            return error("AcceptableInputs: : nonstandard transaction input");

        // Check that the transaction doesn't have an excessive number of
        // sigops, making it impossible to mine. Since the coinbase transaction
        // itself can contain sigops MAX_TX_SIGOPS is less than
        // MAX_BLOCK_SIGOPS; we still consider this an invalid rather than
        // merely non-standard transaction.
        unsigned int nSigOps = GetLegacySigOpCount(tx);
        nSigOps += GetP2SHSigOpCount(tx, view);
        if (nSigOps > MAX_TX_SIGOPS)
            return state.DoS(0,
                             error("AcceptableInputs : too many sigops %s, %d > %d",
                                   hash.ToString(), nSigOps, MAX_TX_SIGOPS),
                             REJECT_NONSTANDARD, "bad-txns-too-many-sigops");

        CAmount nValueOut = tx.GetValueOut();
        CAmount nFees = nValueIn - nValueOut;
        double dPriority = view.GetPriority(tx, chainActive.Height());

        CTxMemPoolEntry entry(tx, nFees, GetTime(), dPriority, chainActive.Height());
        unsigned int nSize = entry.GetTxSize();

        // Don't accept it if it can't get into a block
        // but prioritise dstx and don't check fees for it
        if (isDSTX) {
            mempool.PrioritiseTransaction(hash, hash.ToString(), 1000, 0.1 * COIN);
        } else { // same as !ignoreFees for AcceptToMemoryPool
            CAmount txMinFee = GetMinRelayFee(tx, nSize, true);
            if (fLimitFree && nFees < txMinFee)
                return state.DoS(0, error("AcceptableInputs : not enough fees %s, %d < %d",
                                          hash.ToString(), nFees, txMinFee),
                                 REJECT_INSUFFICIENTFEE, "insufficient fee");

            // Require that free transactions have sufficient priority to be mined in the next block.
            if (GetBoolArg("-relaypriority", true) && nFees < ::minRelayTxFee.GetFee(nSize) && !AllowFree(view.GetPriority(tx, chainActive.Height() + 1))) {
                return state.DoS(0, false, REJECT_INSUFFICIENTFEE, "insufficient priority");
            }

            // Continuously rate-limit free (really, very-low-fee) transactions
            // This mitigates 'penny-flooding' -- sending thousands of free transactions just to
            // be annoying or make others' transactions take longer to confirm.
            if (fLimitFree && nFees < ::minRelayTxFee.GetFee(nSize)) {
                static CCriticalSection csFreeLimiter;
                static double dFreeCount;
                static int64_t nLastTime;
                int64_t nNow = GetTime();

                LOCK(csFreeLimiter);

                // Use an exponentially decaying ~10-minute window:
                dFreeCount *= pow(1.0 - 1.0 / 600.0, (double)(nNow - nLastTime));
                nLastTime = nNow;
                // -limitfreerelay unit is thousand-bytes-per-minute
                // At default rate it would take over a month to fill 1GB
                if (dFreeCount >= GetArg("-limitfreerelay", 15) * 10 * 1000)
                    return state.DoS(0, error("AcceptableInputs : free transaction rejected by rate limiter"),
                                     REJECT_INSUFFICIENTFEE, "rate limited free transaction");
                LogPrint("mempool", "Rate limit dFreeCount: %g => %g\n", dFreeCount, dFreeCount + nSize);
                dFreeCount += nSize;
            }
        }

        if (fRejectInsaneFee && nFees > ::minRelayTxFee.GetFee(nSize) * 10000)
            return error("AcceptableInputs: : insane fees %s, %d > %d",
                         hash.ToString(),
                         nFees, ::minRelayTxFee.GetFee(nSize) * 10000);

        // Check against previous transactions
        // This is done last to help prevent CPU exhaustion denial-of-service attacks.
        if (!CheckInputs(tx, state, view, false, STANDARD_SCRIPT_VERIFY_FLAGS, true)) {
            return error("AcceptableInputs: : ConnectInputs failed %s", hash.ToString());
        }

        // Check again against just the consensus-critical mandatory script
        // verification flags, in case of bugs in the standard flags that cause
        // transactions to pass as valid when they're actually invalid. For
        // instance the STRICTENC flag was incorrectly allowing certain
        // CHECKSIG NOT scripts to pass, even though they were invalid.
        //
        // There is a similar check in CreateNewBlock() to prevent creating
        // invalid blocks, however allowing such transactions into the mempool
        // can be exploited as a DoS attack.
        // for any real tx this will be checked on AcceptToMemoryPool anyway
        //        if (!CheckInputs(tx, state, view, false, MANDATORY_SCRIPT_VERIFY_FLAGS, true))
        //        {
        //            return error("AcceptableInputs: : BUG! PLEASE REPORT THIS! ConnectInputs failed against MANDATORY but not STANDARD flags %s", hash.ToString());
        //        }

        // Store transaction in memory
        // pool.addUnchecked(hash, entry);
    }

    // SyncWithWallets(tx, NULL);

    return true;
}

/** Return transaction in tx, and if it was found inside a block, its hash is placed in hashBlock */
bool GetTransaction(const uint256& hash, CTransaction& txOut, uint256& hashBlock, bool fAllowSlow)
{
    CBlockIndex* pindexSlow = NULL;
    {
        LOCK(cs_main);
        {
            if (mempool.lookup(hash, txOut)) {
                return true;
            }
        }

        if (fTxIndex) {
            CDiskTxPos postx;
            if (pblocktree->ReadTxIndex(hash, postx)) {
                CAutoFile file(OpenBlockFile(postx, true), SER_DISK, CLIENT_VERSION);
                if (file.IsNull())
                    return error("%s: OpenBlockFile failed", __func__);
                CBlockHeader header;
                try {
                    file >> header;
                    fseek(file.Get(), postx.nTxOffset, SEEK_CUR);
                    file >> txOut;
                } catch (std::exception& e) {
                    return error("%s : Deserialize or I/O error - %s", __func__, e.what());
                }
                hashBlock = header.GetHash();
                if (txOut.GetHash() != hash)
                    return error("%s : txid mismatch", __func__);
                return true;
            }
        }

        if (fAllowSlow) { // use coin database to locate block that contains transaction, and scan it
            int nHeight = -1;
            {
                CCoinsViewCache& view = *pcoinsTip;
                const CCoins* coins = view.AccessCoins(hash);
                if (coins)
                    nHeight = coins->nHeight;
            }
            if (nHeight > 0)
                pindexSlow = chainActive[nHeight];
        }
    }

    if (pindexSlow) {
        CBlock block;
        if (ReadBlockFromDisk(block, pindexSlow)) {
            BOOST_FOREACH (const CTransaction& tx, block.vtx) {
                if (tx.GetHash() == hash) {
                    txOut = tx;
                    hashBlock = pindexSlow->GetBlockHash();
                    return true;
                }
            }
        }
    }

    return false;
}


//////////////////////////////////////////////////////////////////////////////
//
// CBlock and CBlockIndex
//

bool WriteBlockToDisk(CBlock& block, CDiskBlockPos& pos)
{
    // Open history file to append
    CAutoFile fileout(OpenBlockFile(pos), SER_DISK, CLIENT_VERSION);
    if (fileout.IsNull())
        return error("WriteBlockToDisk : OpenBlockFile failed");

    // Write index header
    unsigned int nSize = fileout.GetSerializeSize(block);
    fileout << FLATDATA(Params().MessageStart()) << nSize;

    // Write block
    long fileOutPos = ftell(fileout.Get());
    if (fileOutPos < 0)
        return error("WriteBlockToDisk : ftell failed");

    pos.nPos = (unsigned int)fileOutPos;
    fileout << block;

    return true;
}

bool ReadBlockFromDisk(CBlock& block, const CDiskBlockPos& pos)
{
    block.SetNull();

    // Open history file to read
    CAutoFile filein(OpenBlockFile(pos, true), SER_DISK, CLIENT_VERSION);
    if (filein.IsNull())
        return error("ReadBlockFromDisk : OpenBlockFile failed");

    // Read block
    try {
        filein >> block;
    } catch (std::exception& e) {
        return error("%s : Deserialize or I/O error - %s", __func__, e.what());
    }

    // Check the header
    if (block.IsProofOfWork()) {
        if (!CheckProofOfWork(block.GetHash(), block.nBits))
            return error("ReadBlockFromDisk : Errors in block header");
    } else {
        // TODO: CheckProofOfStake(block, ...)
    }

    return true;
}

bool ReadBlockFromDisk(CBlock& block, const CBlockIndex* pindex)
{
    if (!ReadBlockFromDisk(block, pindex->GetBlockPos()))
        return false;
    if (block.GetHash() != pindex->GetBlockHash()) {
        LogPrintf("%s : block=%s index=%s\n", __func__, block.GetHash().GetHex(), pindex->GetBlockHash().GetHex());
        return error("ReadBlockFromDisk(CBlock&, CBlockIndex*) : GetHash() doesn't match index");
    }
    return true;
}


double ConvertBitsToDouble(unsigned int nBits)
{
    int nShift = (nBits >> 24) & 0xff;

    double dDiff =
            (double)0x0000ffff / (double)(nBits & 0x00ffffff);

    while (nShift < 29) {
        dDiff *= 256.0;
        nShift++;
    }
    while (nShift > 29) {
        dDiff /= 256.0;
        nShift--;
    }

    return dDiff;
}

uint256 GetProofOfStakeLimit(int nHeight)
{
    if (IsProtocolV2(nHeight))
        return bnProofOfStakeLimitV2;
    else
        return bnProofOfStakeLimit;
}

CAmount GetProofOfWorkReward(int64_t nFees, int nHeight)
{
    if (Params().NetworkID() == CBaseChainParams::TESTNET) {
        if (nHeight < 200) return 250000 * COIN;
    }

    CAmount nSubsidy = 1 * COIN;
    if (nHeight < 1) {
        nSubsidy = 1 * COIN;
    } else if (nHeight == 1) {
        nSubsidy = 3000000 * COIN;
    } else if (nHeight < 500) {
        nSubsidy = 1 * COIN;
    } else if (nHeight == 501) {
        nSubsidy = 1000 * COIN;
    } else if (nHeight < 1000000) {
        nSubsidy = 10 * COIN;
    } else if (nHeight < 1001000) {
        nSubsidy = 30 * COIN;
    } else if (nHeight < 5000000) {
        nSubsidy = 10 * COIN;
    } else if (nHeight < 6000000) {
        nSubsidy = 10 * COIN;
    } else {
        nSubsidy = 1 * COIN;
    }

    if (nHeight < LAST_HEIGHT_FEE_BLOCK) {
        nFees = nHeight;
    }
    return nSubsidy + nFees;
}

CAmount GetProofOfStakeReward(int64_t nCoinAge, int64_t nFees, int nHeight)
{
    CAmount nSubsidy = STATIC_POS_REWARD;

    // First 100,000 blocks double stake for masternode ready
    if (nHeight < 100000) {
        nSubsidy = 2 * COIN;
    } else {
        nSubsidy = 1 * COIN;
    }

    return nSubsidy + nFees;
}

CAmount GetMasternodePayment(int nHeight, int64_t blockValue, int nMasternodeCount)
{
    int64_t ret = blockValue * 0.4; //40% for masternodes

    return ret;
}

bool IsInitialBlockDownload()
{
    const CChainParams& chainParams = Params();
    LOCK(cs_main);
    if (fImporting || fReindex || chainActive.Height() < Checkpoints::GetTotalBlocksEstimate(chainParams.Checkpoints()))
        return true;
    static bool lockIBDState = false;
    if (lockIBDState)
        return false;
    bool state = (chainActive.Height() < pindexBestHeader->nHeight - 24 * 6 ||
                  pindexBestHeader->GetBlockTime() < GetTime() - 8 * 60 * 60); // ~144 blocks behind -> 2 x fork detection time
    if (!state)
        lockIBDState = true;
    return state;
}

bool fLargeWorkForkFound = false;
bool fLargeWorkInvalidChainFound = false;
CBlockIndex *pindexBestForkTip = NULL, *pindexBestForkBase = NULL;

void CheckForkWarningConditions()
{
    AssertLockHeld(cs_main);
    // Before we get past initial download, we cannot reliably alert about forks
    // (we assume we don't get stuck on a fork before the last checkpoint)
    if (IsInitialBlockDownload())
        return;

    // If our best fork is no longer within 72 blocks (+/- 3 hours if no one mines it)
    // of our head, drop it
    if (pindexBestForkTip && chainActive.Height() - pindexBestForkTip->nHeight >= 72)
        pindexBestForkTip = NULL;

    if (pindexBestForkTip || (pindexBestInvalid && pindexBestInvalid->nChainWork > chainActive.Tip()->nChainWork + (GetBlockProof(*chainActive.Tip()) * 6))) {
        if (!fLargeWorkForkFound && pindexBestForkBase) {
            if (pindexBestForkBase->phashBlock) {
                std::string warning = std::string("'Warning: Large-work fork detected, forking after block ") +
                                      pindexBestForkBase->phashBlock->ToString() + std::string("'");
                CAlert::Notify(warning, true);
            }
        }
        if (pindexBestForkTip && pindexBestForkBase) {
            if (pindexBestForkBase->phashBlock) {
                LogPrintf("CheckForkWarningConditions: Warning: Large valid fork found\n  forking the chain at height %d (%s)\n  lasting to height %d (%s).\nChain state database corruption likely.\n",
                          pindexBestForkBase->nHeight, pindexBestForkBase->phashBlock->ToString(),
                          pindexBestForkTip->nHeight, pindexBestForkTip->phashBlock->ToString());
                fLargeWorkForkFound = true;
            }
        } else {
            LogPrintf("CheckForkWarningConditions: Warning: Found invalid chain at least ~6 blocks longer than our best chain.\nChain state database corruption likely.\n");
            fLargeWorkInvalidChainFound = true;
        }
    } else {
        fLargeWorkForkFound = false;
        fLargeWorkInvalidChainFound = false;
    }
}

void CheckForkWarningConditionsOnNewFork(CBlockIndex* pindexNewForkTip)
{
    AssertLockHeld(cs_main);
    // If we are on a fork that is sufficiently large, set a warning flag
    CBlockIndex* pfork = pindexNewForkTip;
    CBlockIndex* plonger = chainActive.Tip();
    while (pfork && pfork != plonger) {
        while (plonger && plonger->nHeight > pfork->nHeight)
            plonger = plonger->pprev;
        if (pfork == plonger)
            break;
        pfork = pfork->pprev;
    }

    // We define a condition which we should warn the user about as a fork of at least 7 blocks
    // who's tip is within 72 blocks (+/- 3 hours if no one mines it) of ours
    // or a chain that is entirely longer than ours and invalid (note that this should be detected by both)
    // We use 7 blocks rather arbitrarily as it represents just under 10% of sustained network
    // hash rate operating on the fork.
    // We define it this way because it allows us to only store the highest fork tip (+ base) which meets
    // the 7-block condition and from this always have the most-likely-to-cause-warning fork
    if (pfork && (!pindexBestForkTip || (pindexBestForkTip && pindexNewForkTip->nHeight > pindexBestForkTip->nHeight)) &&
        pindexNewForkTip->nChainWork - pfork->nChainWork > (GetBlockProof(*pfork) * 7) &&
        chainActive.Height() - pindexNewForkTip->nHeight < 72) {
        pindexBestForkTip = pindexNewForkTip;
        pindexBestForkBase = pfork;
    }

    CheckForkWarningConditions();
}

// Requires cs_main.
void Misbehaving(NodeId pnode, int howmuch)
{
    if (howmuch == 0)
        return;

    CNodeState* state = State(pnode);
    if (state == NULL)
        return;

    state->nMisbehavior += howmuch;
    int banscore = GetArg("-banscore", 100);
    if (state->nMisbehavior >= banscore && state->nMisbehavior - howmuch < banscore) {
        LogPrintf("Misbehaving: %s (%d -> %d) BAN THRESHOLD EXCEEDED\n", state->name, state->nMisbehavior - howmuch, state->nMisbehavior);
        state->fShouldBan = true;
    } else
        LogPrintf("Misbehaving: %s (%d -> %d)\n", state->name, state->nMisbehavior - howmuch, state->nMisbehavior);
}

void static InvalidChainFound(CBlockIndex* pindexNew)
{
    if (!pindexBestInvalid || pindexNew->nChainWork > pindexBestInvalid->nChainWork)
        pindexBestInvalid = pindexNew;

    LogPrintf("InvalidChainFound: invalid block=%s  height=%d  log2_work=%.8g  date=%s\n",
              pindexNew->GetBlockHash().ToString(), pindexNew->nHeight,
              log(pindexNew->nChainWork.getdouble()) / log(2.0), DateTimeStrFormat("%Y-%m-%d %H:%M:%S",
                                                                                   pindexNew->GetBlockTime()));
    LogPrintf("InvalidChainFound:  current best=%s  height=%d  log2_work=%.8g  date=%s\n",
              chainActive.Tip()->GetBlockHash().ToString(), chainActive.Height(), log(chainActive.Tip()->nChainWork.getdouble()) / log(2.0),
              DateTimeStrFormat("%Y-%m-%d %H:%M:%S", chainActive.Tip()->GetBlockTime()));
    CheckForkWarningConditions();
}

void static InvalidBlockFound(CBlockIndex* pindex, const CValidationState& state)
{
    int nDoS = 0;
    if (state.IsInvalid(nDoS)) {
        std::map<uint256, NodeId>::iterator it = mapBlockSource.find(pindex->GetBlockHash());
        if (it != mapBlockSource.end() && State(it->second)) {
            CBlockReject reject = {state.GetRejectCode(), state.GetRejectReason().substr(0, MAX_REJECT_MESSAGE_LENGTH), pindex->GetBlockHash()};
            State(it->second)->rejects.push_back(reject);
            if (nDoS > 0)
                Misbehaving(it->second, nDoS);
        }
    }
    if (!state.CorruptionPossible()) {
        pindex->nStatus |= BLOCK_FAILED_VALID;
        setDirtyBlockIndex.insert(pindex);
        setBlockIndexCandidates.erase(pindex);
        InvalidChainFound(pindex);
    }
}

void UpdateCoins(const CTransaction& tx, CValidationState& state, CCoinsViewCache& inputs, CTxUndo& txundo, int nHeight)
{
    // mark inputs spent
    if (!tx.IsCoinBase()) {
        txundo.vprevout.reserve(tx.vin.size());
        BOOST_FOREACH (const CTxIn& txin, tx.vin) {
            txundo.vprevout.push_back(CTxInUndo());
            bool ret = inputs.ModifyCoins(txin.prevout.hash)->Spend(txin.prevout, txundo.vprevout.back());
            assert(ret);
        }
    }

    // add outputs
    inputs.ModifyCoins(tx.GetHash())->FromTx(tx, nHeight);
}

bool CScriptCheck::operator()()
{
    const CScript& scriptSig = ptxTo->vin[nIn].scriptSig;
    if (!VerifyScript(scriptSig, scriptPubKey, nFlags, CachingTransactionSignatureChecker(ptxTo, nIn, cacheStore), &error)) {
        return ::error("CScriptCheck(): %s:%d VerifySignature failed: %s", ptxTo->GetHash().ToString(), nIn, ScriptErrorString(error));
    }
    return true;
}

bool CheckInputs(const CTransaction& tx, CValidationState& state, const CCoinsViewCache& inputs, bool fScriptChecks, unsigned int flags, bool cacheStore, std::vector<CScriptCheck>* pvChecks)
{
    if (!tx.IsCoinBase()) {
        if (pvChecks)
            pvChecks->reserve(tx.vin.size());

        // This doesn't trigger the DoS code on purpose; if it did, it would make it easier
        // for an attacker to attempt to split the network.
        if (!inputs.HaveInputs(tx))
            return state.Invalid(error("CheckInputs() : %s inputs unavailable", tx.GetHash().ToString()));

        // While checking, GetBestBlock() refers to the parent block.
        // This is also true for mempool checks.

        BlockMap::iterator mi = mapBlockIndex.find(inputs.GetBestBlock());
        if (mi == mapBlockIndex.end())
        {
            LogPrintf("%s (line %d): Cannot find best block\n", __FUNCTION__, __LINE__);
            return state.Invalid(error("Cannot find best block"));
        }

        CBlockIndex* pindexPrev = mi->second;
        if (!pindexPrev)
        {
            LogPrintf("%s (line %d): Cannot find the parent of current best block\n", __FUNCTION__, __LINE__);
            return state.Invalid(error("Cannot find the parent of current best block"));
        }

        int nSpendHeight = pindexPrev->nHeight + 1;
        CAmount nValueIn = 0;
        CAmount nFees = 0;
        for (unsigned int i = 0; i < tx.vin.size(); i++) {
            const COutPoint& prevout = tx.vin[i].prevout;
            const CCoins* coins = inputs.AccessCoins(prevout.hash);
            assert(coins);

            // If prev is coinbase, check that it's matured
            if (coins->IsCoinBase() || coins->IsCoinStake()) {
                if (nSpendHeight - coins->nHeight < Params().COINBASE_MATURITY())
                    return state.Invalid(
                            error("CheckInputs() : tried to spend coinbase at depth %d, coinstake=%d", nSpendHeight - coins->nHeight, coins->IsCoinStake()),
                            REJECT_INVALID, "bad-txns-premature-spend-of-coinbase");
            }

            // Check for negative or overflow input values
            nValueIn += coins->vout[prevout.n].nValue;
            if (!MoneyRange(coins->vout[prevout.n].nValue) || !MoneyRange(nValueIn))
                return state.DoS(100, error("CheckInputs() : txin values out of range"),
                                 REJECT_INVALID, "bad-txns-inputvalues-outofrange");
        }

        if (!tx.IsCoinStake()) {
            if (nValueIn < tx.GetValueOut())
                return state.DoS(100, error("CheckInputs() : %s value in (%s) < value out (%s)",
                                            tx.GetHash().ToString(), FormatMoney(nValueIn), FormatMoney(tx.GetValueOut())),
                                 REJECT_INVALID, "bad-txns-in-belowout");

            // Tally transaction fees
            CAmount nTxFee = nValueIn - tx.GetValueOut();
            if (nTxFee < 0)
                return state.DoS(100, error("CheckInputs() : %s nTxFee < 0", tx.GetHash().ToString()),
                                 REJECT_INVALID, "bad-txns-fee-negative");
            nFees += nTxFee;
            if (!MoneyRange(nFees))
                return state.DoS(100, error("CheckInputs() : nFees out of range"),
                                 REJECT_INVALID, "bad-txns-fee-outofrange");
        }
        // The first loop above does all the inexpensive checks.
        // Only if ALL inputs pass do we perform expensive ECDSA signature checks.
        // Helps prevent CPU exhaustion attacks.

        // Skip ECDSA signature verification when connecting blocks
        // before the last block chain checkpoint. This is safe because block merkle hashes are
        // still computed and checked, and any change will be caught at the next checkpoint.
        if (fScriptChecks) {
            for (unsigned int i = 0; i < tx.vin.size(); i++) {
                const COutPoint& prevout = tx.vin[i].prevout;
                const CCoins* coins = inputs.AccessCoins(prevout.hash);
                assert(coins);

                // Verify signature
                CScriptCheck check(*coins, tx, i, flags, cacheStore);
                if (pvChecks) {
                    pvChecks->push_back(CScriptCheck());
                    check.swap(pvChecks->back());
                } else if (!check()) {
                    if (flags & STANDARD_NOT_MANDATORY_VERIFY_FLAGS) {
                        // Check whether the failure was caused by a
                        // non-mandatory script verification check, such as
                        // non-standard DER encodings or non-null dummy
                        // arguments; if so, don't trigger DoS protection to
                        // avoid splitting the network between upgraded and
                        // non-upgraded nodes.
                        CScriptCheck check(*coins, tx, i,
                                           flags & ~STANDARD_NOT_MANDATORY_VERIFY_FLAGS, cacheStore);
                        if (check())
                            return state.Invalid(false, REJECT_NONSTANDARD, strprintf("non-mandatory-script-verify-flag (%s)", ScriptErrorString(check.GetScriptError())));
                    }
                    // Failures of other flags indicate a transaction that is
                    // invalid in new blocks, e.g. a invalid P2SH. We DoS ban
                    // such nodes as they are not following the protocol. That
                    // said during an upgrade careful thought should be taken
                    // as to the correct behavior - we may want to continue
                    // peering with non-upgraded nodes even after a soft-fork
                    // super-majority vote has passed.
                    return state.DoS(100, false, REJECT_INVALID, strprintf("mandatory-script-verify-flag-failed (%s)", ScriptErrorString(check.GetScriptError())));
                }
            }
        }
    }

    return true;
}

bool DisconnectBlock(CBlock& block, CValidationState& state, CBlockIndex* pindex, CCoinsViewCache& view, bool* pfClean)
{
    assert(pindex->GetBlockHash() == view.GetBestBlock());

    if (pfClean)
        *pfClean = false;

    bool fClean = true;

    CBlockUndo blockUndo;
    CDiskBlockPos pos = pindex->GetUndoPos();
    if (pos.IsNull())
        return error("DisconnectBlock() : no undo data available");
    if (!blockUndo.ReadFromDisk(pos, pindex->pprev->GetBlockHash()))
        return error("DisconnectBlock() : failure reading undo data");

    if (blockUndo.vtxundo.size() + 1 != block.vtx.size())
        return error("DisconnectBlock() : block and undo data inconsistent");

    // undo transactions in reverse order
    for (int i = block.vtx.size() - 1; i >= 0; i--) {
        const CTransaction& tx = block.vtx[i];
        uint256 hash = tx.GetHash();

        // Check that all outputs are available and match the outputs in the block itself
        // exactly. Note that transactions with only provably unspendable outputs won't
        // have outputs available even in the block itself, so we handle that case
        // specially with outsEmpty.
        {
            CCoins outsEmpty;
            CCoinsModifier outs = view.ModifyCoins(hash);
            outs->ClearUnspendable();

            CCoins outsBlock(tx, pindex->nHeight);
            // The CCoins serialization does not serialize negative numbers.
            // No network rules currently depend on the version here, so an inconsistency is harmless
            // but it must be corrected before txout nversion ever influences a network rule.
            if (outsBlock.nVersion < 0)
                outs->nVersion = outsBlock.nVersion;
            if (*outs != outsBlock)
                fClean = fClean && error("DisconnectBlock() : added transaction mismatch? database corrupted");

            // remove outputs
            outs->Clear();
        }

        // restore inputs
        if (i > 0) { // not coinbases
            const CTxUndo& txundo = blockUndo.vtxundo[i - 1];
            if (txundo.vprevout.size() != tx.vin.size())
                return error("DisconnectBlock() : transaction and undo data inconsistent - txundo.vprevout.siz=%d tx.vin.siz=%d", txundo.vprevout.size(), tx.vin.size());
            for (unsigned int j = tx.vin.size(); j-- > 0;) {
                const COutPoint& out = tx.vin[j].prevout;
                const CTxInUndo& undo = txundo.vprevout[j];
                CCoinsModifier coins = view.ModifyCoins(out.hash);
                if (undo.nHeight != 0) {
                    // undo data contains height: this is the last output of the prevout tx being spent
                    if (!coins->IsPruned())
                        fClean = fClean && error("DisconnectBlock() : undo data overwriting existing transaction");
                    coins->Clear();
                    coins->fCoinBase = undo.fCoinBase;
                    coins->nHeight = undo.nHeight;
                    coins->nVersion = undo.nVersion;
                } else {
                    if (coins->IsPruned())
                        fClean = fClean && error("DisconnectBlock() : undo data adding output to missing transaction");
                }
                if (coins->IsAvailable(out.n))
                    fClean = fClean && error("DisconnectBlock() : undo data overwriting existing output");
                if (coins->vout.size() < out.n + 1)
                    coins->vout.resize(out.n + 1);
                coins->vout[out.n] = undo.txout;
            }
        }
    }

    // move best block pointer to prevout block
    view.SetBestBlock(pindex->pprev->GetBlockHash());
//#if 0
    if (pindex->nHeight >= Params().FirstSCBlock()) {
        globalState->setRoot(uintToh256(pindex->pprev->hashStateRoot)); // lux
        globalState->setRootUTXO(uintToh256(pindex->pprev->hashUTXORoot)); // lux

        if (pfClean == NULL && fLogEvents) {
            pstorageresult->deleteResults(block.vtx);
//        pblocktree->EraseHeightIndex(pindex->nHeight);
        }
    }
//#endif
    if (pfClean) {
        *pfClean = fClean;
        return true;
    } else {
        return fClean;
    }
}

void static FlushBlockFile(bool fFinalize = false)
{
    LOCK(cs_LastBlockFile);

    CDiskBlockPos posOld(nLastBlockFile, 0);

    FILE* fileOld = OpenBlockFile(posOld);
    if (fileOld) {
        if (fFinalize)
            TruncateFile(fileOld, vinfoBlockFile[nLastBlockFile].nSize);
        FileCommit(fileOld);
        fclose(fileOld);
    }

    fileOld = OpenUndoFile(posOld);
    if (fileOld) {
        if (fFinalize)
            TruncateFile(fileOld, vinfoBlockFile[nLastBlockFile].nUndoSize);
        FileCommit(fileOld);
        fclose(fileOld);
    }
}

bool FindUndoPos(CValidationState& state, int nFile, CDiskBlockPos& pos, unsigned int nAddSize);

static CCheckQueue<CScriptCheck> scriptcheckqueue(128);

void ThreadScriptCheck()
{
    RenameThread("lux-scriptch");
    scriptcheckqueue.Thread();
}

static bool IsBlockValueValid(const CBlock& block, int64_t nExpectedValue)
{
    CBlockIndex* pindexPrev = chainActive.Tip();
    if (pindexPrev == NULL) return true;

    int nHeight = 0;
    if (pindexPrev->GetBlockHash() == block.hashPrevBlock) {
        nHeight = pindexPrev->nHeight + 1;
    } else { //out of order
        BlockMap::iterator mi = mapBlockIndex.find(block.hashPrevBlock);
        if (mi != mapBlockIndex.end() && (*mi).second)
            nHeight = (*mi).second->nHeight + 1;
    }

    if (nHeight == 0) {
        LogPrintf("%s: WARNING: Couldn't find previous block", __func__);
    }

    return block.vtx[0].GetValueOut() <= nExpectedValue;
}

static int64_t nTimeVerify = 0;
static int64_t nTimeConnect = 0;
static int64_t nTimeIndex = 0;
static int64_t nTimeCallbacks = 0;
static int64_t nTimeTotal = 0;

bool ConnectBlock(const CBlock& block, CValidationState& state, CBlockIndex* pindex, CCoinsViewCache& view, bool fJustCheck)
{
    const CChainParams& chainParams = Params();
    AssertLockHeld(cs_main);

    ///////////////////////////////////////////////// // lux
#if 0
    LuxDGP luxDGP(globalState.get(), fGettingValuesDGP);
    globalSealEngine->setLuxSchedule(luxDGP.getGasSchedule(pindex->nHeight + 1));
#endif
    uint32_t sizeBlockDGP = 0;//luxDGP.getBlockSize(pindex->nHeight + 1);
    uint64_t minGasPrice = 0;//luxDGP.getMinGasPrice(pindex->nHeight + 1);
    uint64_t blockGasLimit = 0;//luxDGP.getBlockGasLimit(pindex->nHeight + 1);

#if 0
    dgpMaxBlockSize = sizeBlockDGP ? sizeBlockDGP : dgpMaxBlockSize;
    updateBlockSizeParams(dgpMaxBlockSize);
#endif
    std::vector<CTxOut> checkVouts;
    uint64_t countCumulativeGasUsed = 0;

    CBlock checkBlock(block.GetBlockHeader());
    /////////////////////////////////////////////////

    // Check it again in case a previous version let a bad block in
    if (!CheckBlock(block, state, !fJustCheck, !fJustCheck))
        return false;

    // verify that the view's current state corresponds to the previous block
    uint256 hashPrevBlock;
    if (pindex->pprev) {
        hashPrevBlock = pindex->pprev->GetBlockHash();
    }
    if (hashPrevBlock != view.GetBestBlock()) {
        LogPrintf("%s: block=%s,%d prev=%s best=%s\n", __func__, pindex->GetBlockHash().GetHex(), pindex->nHeight, view.GetBestBlock().GetHex(), hashPrevBlock.GetHex());
        return error("%s: previous block not best", __func__);
    }

    assert(hashPrevBlock == view.GetBestBlock());

    // Special case for the genesis block, skipping connection of its transactions
    // (its coinbase is unspendable)
    if (block.GetHash() == Params().HashGenesisBlock()) {
        view.SetBestBlock(pindex->GetBlockHash());
        return true;
    }

//    if (pindex->nHeight <= Params().LAST_POW_BLOCK() && block.IsProofOfStake())
//        return state.DoS(100, error("%s: PoS period not active", __func__),
//            REJECT_INVALID, "PoS-early");

    if (pindex->nHeight > Params().LAST_POW_BLOCK() && block.IsProofOfWork())
        return state.DoS(100, error("%s: PoW period ended", __func__),
                         REJECT_INVALID, "PoW-ended");

    bool fScriptChecks = pindex->nHeight >= Checkpoints::GetTotalBlocksEstimate(chainParams.Checkpoints());

    // Do not allow blocks that contain transactions which 'overwrite' older transactions,
    // unless those are already completely spent.
    // If such overwrites are allowed, coinbases and transactions depending upon those
    // can be duplicated to remove the ability to spend the first instance -- even after
    // being sent to another address.
    // See BIP30 and http://r6.ca/blog/20120206T005236Z.html for more information.
    // This logic is not necessary for memory pool transactions, as AcceptToMemoryPool
    // already refuses previously-known transaction ids entirely.
    // This rule was originally applied all blocks whose timestamp was after March 15, 2012, 0:00 UTC.
    // Now that the whole chain is irreversibly beyond that time it is applied to all blocks except the
    // two in the chain that violate it. This prevents exploiting the issue against nodes in their
    // initial block download.
    bool fEnforceBIP30 = (!pindex->phashBlock) || // Enforce on CreateNewBlock invocations which don't have a hash.
                         !((pindex->nHeight == 91842 && pindex->GetBlockHash() == uint256("0x00000000000a4d0a398161ffc163c503763b1f4360639393e0e4c8e300e0caec")) ||
                           (pindex->nHeight == 91880 && pindex->GetBlockHash() == uint256("0x00000000000743f190a18c5577a3c2d2a1f610ae9601ac046a38084ccb7cd721")));
    if (fEnforceBIP30) {
        BOOST_FOREACH (const CTransaction& tx, block.vtx) {
            const CCoins* coins = view.AccessCoins(tx.GetHash());
            if (coins && !coins->IsPruned())
                return state.DoS(100, error("%s: tried to overwrite transaction", __func__),
                                 REJECT_INVALID, "bad-txns-BIP30");
        }
    }

    // BIP16 didn't become active until Apr 1 2012
    int64_t nBIP16SwitchTime = 1333238400;
    bool fStrictPayToScriptHash = (pindex->GetBlockTime() >= nBIP16SwitchTime);

    unsigned int flags = fStrictPayToScriptHash ? SCRIPT_VERIFY_P2SH : SCRIPT_VERIFY_NONE;

    // Start enforcing the DERSIG (BIP66) rules, for block.nVersion=3 blocks, when 75% of the network has upgraded:
    if (block.nVersion >= 3 && CBlockIndex::IsSuperMajority(3, pindex->pprev, Params().EnforceBlockUpgradeMajority())) {
        flags |= SCRIPT_VERIFY_DERSIG;
    }

    CBlockUndo blockundo;

    CCheckQueueControl<CScriptCheck> control(fScriptChecks && nScriptCheckThreads ? &scriptcheckqueue : NULL);

    ///////////////////////////////////////////////////////// // lux
    std::map<dev::Address, std::pair<CHeightTxIndexKey, std::vector<uint256>>> heightIndexes;
    /////////////////////////////////////////////////////////

    int64_t nTimeStart = GetTimeMicros();
    CAmount nFees = 0;
    int nInputs = 0;
    unsigned int nSigOps = 0;
    CDiskTxPos pos(pindex->GetBlockPos(), GetSizeOfCompactSize(block.vtx.size()));
    std::vector<std::pair<uint256, CDiskTxPos> > vPos;
    vPos.reserve(block.vtx.size());
    blockundo.vtxundo.reserve(block.vtx.size() - 1);
    int64_t nValueOut = 0;
    int64_t nValueIn = 0;
    int64_t nStakeReward = 0;
    uint64_t blockGasUsed = 0;
    CAmount gasRefunds=0;

    for (unsigned int i = 0; i < block.vtx.size(); i++) {
        const CTransaction& tx = block.vtx[i];

        nInputs += tx.vin.size();
        nSigOps += GetLegacySigOpCount(tx);
        if (nSigOps > MAX_BLOCK_SIGOPS)
            return state.DoS(100, error("%s: too many sigops", __func__),
                             REJECT_INVALID, "bad-blk-sigops");

        if (tx.IsCoinBase()) {
            nValueOut += tx.GetValueOut();
        } else {
            if (!view.HaveInputs(tx))
                return state.DoS(100, error("%s: inputs missing/spent", __func__),
                                 REJECT_INVALID, "bad-txns-inputs-missingorspent");

            if (fStrictPayToScriptHash) {
                // Add in sigops done by pay-to-script-hash inputs;
                // this is to prevent a "rogue miner" from creating
                // an incredibly-expensive-to-validate block.
                nSigOps += GetP2SHSigOpCount(tx, view);
                if (nSigOps > MAX_BLOCK_SIGOPS)
                    return state.DoS(100, error("%s: too many sigops", __func__),
                                     REJECT_INVALID, "bad-blk-sigops");
            }

            nValueIn += view.GetValueIn(tx);
            if (tx.IsCoinStake()) {
                nStakeReward = view.GetValueIn(tx) - tx.GetValueOut();
            } else {
                nFees += view.GetValueIn(tx) - tx.GetValueOut();
            }

            std::vector<CScriptCheck> vChecks;
            if (!CheckInputs(tx, state, view, fScriptChecks, flags, false, nScriptCheckThreads ? &vChecks : NULL))
                return false;
            control.Add(vChecks);
        }

///////////////////////////////////////////////////////////////////////////////////////// lux
        if (pindex->nHeight >= Params().FirstSCBlock()) {
            bool hasOpSpend = tx.HasOpSpend();

            if(!hasOpSpend) {
                checkBlock.vtx.push_back(block.vtx[i]);
            }
            if(tx.HasCreateOrCall() && !hasOpSpend) {
                if(!CheckSenderScript(view, tx)) {
                    return state.DoS(100, false, REJECT_INVALID, "bad-txns-invalid-sender-script");
                }

                LuxTxConverter convert(tx, &view, &block.vtx);

                ExtractLuxTX resultConvertLuxTX;
                if(!convert.extractionLuxTransactions(resultConvertLuxTX)) {
                    return state.DoS(100, error("ConnectBlock(): Contract transaction of the wrong format"), REJECT_INVALID, "bad-tx-bad-contract-format");
                }
                if(!CheckMinGasPrice(resultConvertLuxTX.second, minGasPrice))
                    return state.DoS(100, error("ConnectBlock(): Contract execution has lower gas price than allowed"), REJECT_INVALID, "bad-tx-low-gas-price");

                dev::u256 gasAllTxs = dev::u256(0);
                ByteCodeExec exec(block, resultConvertLuxTX.first, blockGasLimit);
                //validate VM version and other ETH params before execution
                //Reject anything unknown (could be changed later by DGP)
                //TODO evaluate if this should be relaxed for soft-fork purposes
                bool nonZeroVersion = false;
                dev::u256 sumGas = dev::u256(0);
                CAmount nTxFee = view.GetValueIn(tx) - tx.GetValueOut();
                for(LuxTransaction& ltx : resultConvertLuxTX.first) {
                    sumGas += ltx.gas() * ltx.gasPrice();

                    if(sumGas > dev::u256(INT64_MAX)) {
                        return state.DoS(100, error("ConnectBlock(): Transaction's gas stipend overflows"), REJECT_INVALID, "bad-tx-gas-stipend-overflow");
                    }

                    if(sumGas > dev::u256(nTxFee)) {
                        return state.DoS(100, error("ConnectBlock(): Transaction fee does not cover the gas stipend"), REJECT_INVALID, "bad-txns-fee-notenough");
                    }

                    VersionVM v = ltx.getVersion();
                    if(v.format != 0)
                        return state.DoS(100, error("ConnectBlock(): Contract execution uses unknown version format"), REJECT_INVALID, "bad-tx-version-format");
                    if(v.rootVM != 0) {
                        nonZeroVersion=true;
                    } else {
                        if(nonZeroVersion) {
                            //If an output is version 0, then do not allow any other versions in the same tx
                            return state.DoS(100, error("ConnectBlock(): Contract tx has mixed version 0 and non-0 VM executions"), REJECT_INVALID, "bad-tx-mixed-zero-versions");
                        }
                    }
                    if(!(v.rootVM == 0 || v.rootVM == 1))
                        return state.DoS(100, error("ConnectBlock(): Contract execution uses unknown root VM"), REJECT_INVALID, "bad-tx-version-rootvm");
                    if(v.vmVersion != 0)
                        return state.DoS(100, error("ConnectBlock(): Contract execution uses unknown VM version"), REJECT_INVALID, "bad-tx-version-vmversion");
                    if(v.flagOptions != 0)
                        return state.DoS(100, error("ConnectBlock(): Contract execution uses unknown flag options"), REJECT_INVALID, "bad-tx-version-flags");

                    //check gas limit is not less than minimum gas limit (unless it is a no-exec tx)
                    if(ltx.gas() < MINIMUM_GAS_LIMIT && v.rootVM != 0)
                        return state.DoS(100, error("ConnectBlock(): Contract execution has lower gas limit than allowed"), REJECT_INVALID, "bad-tx-too-little-gas");

                    if(ltx.gas() > UINT32_MAX)
                        return state.DoS(100, error("ConnectBlock(): Contract execution can not specify greater gas limit than can fit in 32-bits"), REJECT_INVALID, "bad-tx-too-much-gas");

                    gasAllTxs += ltx.gas();
                    if(gasAllTxs > dev::u256(blockGasLimit))
                        return state.DoS(1, false, REJECT_INVALID, "bad-txns-gas-exceeds-blockgaslimit");

                    //don't allow less than DGP set minimum gas price to prevent MPoS greedy mining/spammers
                    if(v.rootVM != 0 && (uint64_t)ltx.gasPrice() < minGasPrice)
                        return state.DoS(100, error("ConnectBlock(): Contract execution has lower gas price than allowed"), REJECT_INVALID, "bad-tx-low-gas-price");
                }

                if(!nonZeroVersion){
                    //if tx is 0 version, then the tx must already have been added by a previous contract execution
                    if(!tx.HasOpSpend()){
                        return state.DoS(100, error("ConnectBlock(): Version 0 contract executions are not allowed unless created by the AAL "), REJECT_INVALID, "bad-tx-improper-version-0");
                    }
                }

                if(!exec.performByteCode()){
                    return state.DoS(100, error("ConnectBlock(): Unknown error during contract execution"), REJECT_INVALID, "bad-tx-unknown-error");
                }

                std::vector<ResultExecute> resultExec(exec.getResult());
                ByteCodeExecResult bcer;
                if(!exec.processingResults(bcer)){
                    return state.DoS(100, error("ConnectBlock(): Error processing VM execution results"), REJECT_INVALID, "bad-vm-exec-processing");
                }

                countCumulativeGasUsed += bcer.usedGas;
                std::vector<TransactionReceiptInfo> tri;
                if (fLogEvents)
                {
                    for(size_t k = 0; k < resultConvertLuxTX.first.size(); k ++){
                        dev::Address key = resultExec[k].execRes.newAddress;
                        if(!heightIndexes.count(key)){
                            heightIndexes[key].first = CHeightTxIndexKey(pindex->nHeight, resultExec[k].execRes.newAddress);
                        }
                        heightIndexes[key].second.push_back(tx.GetHash());
                        tri.push_back(TransactionReceiptInfo{block.GetHash(), uint32_t(pindex->nHeight), tx.GetHash(), uint32_t(i), resultConvertLuxTX.first[k].from(), resultConvertLuxTX.first[k].to(),
                                                             countCumulativeGasUsed, uint64_t(resultExec[k].execRes.gasUsed), resultExec[k].execRes.newAddress, resultExec[k].txRec.log(), resultExec[k].execRes.excepted});
                    }

                    pstorageresult->addResult(uintToh256(tx.GetHash()), tri);
                }

                blockGasUsed += bcer.usedGas;
                if(blockGasUsed > blockGasLimit){
                    return state.DoS(1000, error("ConnectBlock(): Block exceeds gas limit"), REJECT_INVALID, "bad-blk-gaslimit");
                }
                for(CTxOut refundVout : bcer.refundOutputs){
                    gasRefunds += refundVout.nValue;
                }
                checkVouts.insert(checkVouts.end(), bcer.refundOutputs.begin(), bcer.refundOutputs.end());
                for(CTransaction& t : bcer.valueTransfers){
                    checkBlock.vtx.push_back(std::move(t));
                }
                if(fRecordLogOpcodes && !fJustCheck){
                    writeVMlog(resultExec, tx, block);
                }

                for(ResultExecute& re: resultExec){
                    if(re.execRes.newAddress != dev::Address() && !fJustCheck)
                        dev::g_logPost(std::string("Address : " + re.execRes.newAddress.hex()), NULL);
                }
            }
        }
/////////////////////////////////////////////////////////////////////////////////////////

        CTxUndo undoDummy;
        if (i > 0) {
            blockundo.vtxundo.push_back(CTxUndo());
        }
        UpdateCoins(tx, state, view, i == 0 ? undoDummy : blockundo.vtxundo.back(), pindex->nHeight);

        vPos.push_back(std::make_pair(tx.GetHash(), pos));
        pos.nTxOffset += ::GetSerializeSize(tx, SER_DISK, CLIENT_VERSION);
    }

    // ppcoin: track money supply and mint amount info
    pindex->nMint = nValueOut - nValueIn + nFees;
    pindex->nMoneySupply = (pindex->pprev ? pindex->pprev->nMoneySupply : 0) + nValueOut - nValueIn;

    if (!pblocktree->WriteBlockIndex(CDiskBlockIndex(pindex)))
        return error("%s: WriteBlockIndex failed\n", __func__, pindex->ToString());

    int64_t nTime1 = GetTimeMicros();
    nTimeConnect += nTime1 - nTimeStart;
    LogPrint("bench", "      - Connect %u transactions: %.2fms (%.3fms/tx, %.3fms/txin) [%.2fs]\n", (unsigned)block.vtx.size(), 0.001 * (nTime1 - nTimeStart), 0.001 * (nTime1 - nTimeStart) / block.vtx.size(), nInputs <= 1 ? 0 : 0.001 * (nTime1 - nTimeStart) / (nInputs - 1), nTimeConnect * 0.000001);

    if (block.IsProofOfWork()) {
        auto nReward = GetProofOfWorkReward(nFees, pindex->nHeight/*pindex->pprev->nHeight*/);
        if (!IsInitialBlockDownload() && !IsBlockValueValid(block, nReward)) {
            return state.DoS(100, error("%s: reward pays too much (actual=%d vs limit=%d) (nHeight=%d, nFees=%d)", __func__,
                                        block.vtx[0].GetValueOut(), nReward, pindex->nHeight, nFees),
                             REJECT_INVALID, "bad-cb-amount");
        }
    }

    if (block.IsProofOfStake()) {
        uint64_t nCoinAge;
        const CTransaction &tx = block.vtx[1];
        if (!GetCoinAge(tx, tx.nTime, nCoinAge))
            return error("%s: %s unable to get coin age for coinstake", __func__, tx.GetHash().GetHex());

        int64_t nCalculatedStakeReward = GetProofOfStakeReward(nCoinAge, nFees, pindex->nHeight);
        if (nStakeReward > nCalculatedStakeReward)
            return error("%s: coinstake pays too much(actual=%d vs calculated=%d)", __func__, nStakeReward, nCalculatedStakeReward);
    }

    if (!control.Wait())
        return state.DoS(100, false);

    int64_t nTime2 = GetTimeMicros();
    nTimeVerify += nTime2 - nTimeStart;
    LogPrint("bench", "    - Verify %u txins: %.2fms (%.3fms/txin) [%.2fs]\n", nInputs - 1, 0.001 * (nTime2 - nTimeStart), nInputs <= 1 ? 0 : 0.001 * (nTime2 - nTimeStart) / (nInputs - 1), nTimeVerify * 0.000001);

    ////////////////////////////////////////////////////////////////// // lux
    if (pindex->nHeight >= Params().FirstSCBlock()) {
        checkBlock.hashMerkleRoot = checkBlock.BuildMerkleTree();
        checkBlock.hashStateRoot = uint256(0);/*h256Touint(globalState->rootHash())*/;
        checkBlock.hashUTXORoot = uint256(0);/*h256Touint(globalState->rootHashUTXO())*/;

        //If this error happens, it probably means that something with AAL created transactions didn't match up to what is expected
        if ((checkBlock.GetHash() != block.GetHash()) && !fJustCheck) {
            LogPrintf("Actual block data does not match block expected by AAL\n");
            //Something went wrong with AAL, compare different elements and determine what the problem is
            if (checkBlock.hashMerkleRoot != block.hashMerkleRoot) {
                //there is a mismatched tx, so go through and determine which txs
                if (block.vtx.size() > checkBlock.vtx.size()) {
                    LogPrintf("Unexpected AAL transactions in block. Actual txs: %i, expected txs: %i\n",
                              block.vtx.size(), checkBlock.vtx.size());
                    for (size_t i = 0; i < block.vtx.size(); i++) {
                        if (i > checkBlock.vtx.size()) {
                            LogPrintf("Unexpected transaction: %s\n", block.vtx[i].ToString());
                        } else {
                            if (block.vtx[i].GetHash() != block.vtx[i].GetHash()) {
                                LogPrintf("Mismatched transaction at entry %i\n", i);
                                LogPrintf("Actual: %s\n", block.vtx[i].ToString());
                                LogPrintf("Expected: %s\n", checkBlock.vtx[i].ToString());
                            }
                        }
                    }
                } else if (block.vtx.size() < checkBlock.vtx.size()) {
                    LogPrintf("Actual block is missing AAL transactions. Actual txs: %i, expected txs: %i\n",
                              block.vtx.size(), checkBlock.vtx.size());
                    for (size_t i = 0; i < checkBlock.vtx.size(); i++) {
                        if (i > block.vtx.size()) {
                            LogPrintf("Missing transaction: %s\n", checkBlock.vtx[i].ToString());
                        } else {
                            if (block.vtx[i].GetHash() != block.vtx[i].GetHash()) {
                                LogPrintf("Mismatched transaction at entry %i\n", i);
                                LogPrintf("Actual: %s\n", block.vtx[i].ToString());
                                LogPrintf("Expected: %s\n", checkBlock.vtx[i].ToString());
                            }
                        }
                    }
                } else {
                    //count is correct, but a tx is wrong
                    for (size_t i = 0; i < checkBlock.vtx.size(); i++) {
                        if (block.vtx[i].GetHash() != block.vtx[i].GetHash()) {
                            LogPrintf("Mismatched transaction at entry %i\n", i);
                            LogPrintf("Actual: %s\n", block.vtx[i].ToString());
                            LogPrintf("Expected: %s\n", checkBlock.vtx[i].ToString());
                        }
                    }
                }
            }

            if (checkBlock.hashUTXORoot != block.hashUTXORoot) {
                LogPrintf("Actual block data does not match hashUTXORoot expected by AAL block\n");
            }
            if (checkBlock.hashStateRoot != block.hashStateRoot) {
                LogPrintf("Actual block data does not match hashStateRoot expected by AAL block\n");
            }

            return state.DoS(100,
                             error("ConnectBlock(): Incorrect AAL transactions or hashes (hashStateRoot, hashUTXORoot)"),
                             REJECT_INVALID, "incorrect-transactions-or-hashes-block");
        }
    }

    if (fJustCheck) {
        if (pindex->nHeight >= Params().FirstSCBlock()) {
            dev::h256 prevHashStateRoot(dev::sha3(dev::rlp("")));
            dev::h256 prevHashUTXORoot(dev::sha3(dev::rlp("")));
            if (pindex->pprev->hashStateRoot != uint256() && pindex->pprev->hashUTXORoot != uint256()) {
                prevHashStateRoot = uintToh256(pindex->pprev->hashStateRoot);
                prevHashUTXORoot = uintToh256(pindex->pprev->hashUTXORoot);
            }
            globalState->setRoot(prevHashStateRoot);
            globalState->setRootUTXO(prevHashUTXORoot);
        }
        return true;
    }
//////////////////////////////////////////////////////////////////

    // Write undo information to disk
    if (pindex->GetUndoPos().IsNull() || !pindex->IsValid(BLOCK_VALID_SCRIPTS)) {
        if (pindex->GetUndoPos().IsNull()) {
            CDiskBlockPos pos;
            if (!FindUndoPos(state, pindex->nFile, pos, ::GetSerializeSize(blockundo, SER_DISK, CLIENT_VERSION) + 40))
                return error("%s: FindUndoPos failed", __func__);
            if (!blockundo.WriteToDisk(pos, pindex->pprev->GetBlockHash()))
                return state.Abort("Failed to write undo data");

            // update nUndoPos in block index
            pindex->nUndoPos = pos.nPos;
            pindex->nStatus |= BLOCK_HAVE_UNDO;
        }

        pindex->RaiseValidity(BLOCK_VALID_SCRIPTS);
        setDirtyBlockIndex.insert(pindex);
    }

    if (fTxIndex)
        if (!pblocktree->WriteTxIndex(vPos))
            return state.Abort("Failed to write transaction index");

    // add this block to the view's block chain
    view.SetBestBlock(pindex->GetBlockHash());

    int64_t nTime3 = GetTimeMicros();
    nTimeIndex += nTime3 - nTime2;
    LogPrint("bench", "    - Index writing: %.2fms [%.2fs]\n", 0.001 * (nTime3 - nTime2), nTimeIndex * 0.000001);

    // Watch for changes to the previous coinbase transaction.
    static uint256 hashPrevBestCoinBase;
    g_signals.UpdatedTransaction(hashPrevBestCoinBase);
    hashPrevBestCoinBase = block.vtx[0].GetHash();

    int64_t nTime4 = GetTimeMicros();
    nTimeCallbacks += nTime4 - nTime3;
    LogPrint("bench", "    - Callbacks: %.2fms [%.2fs]\n", 0.001 * (nTime4 - nTime3), nTimeCallbacks * 0.000001);

    return true;
}

enum FlushStateMode {
    FLUSH_STATE_IF_NEEDED,
    FLUSH_STATE_PERIODIC,
    FLUSH_STATE_ALWAYS
};

/**
 * Update the on-disk chain state.
 * The caches and indexes are flushed if either they're too large, forceWrite is set, or
 * fast is not set and it's been a while since the last write.
 */
static bool FlushStateToDisk(CValidationState& state, FlushStateMode mode)
{
    LOCK(cs_main);
    static int64_t nLastWrite = 0;
    int retries = MAX_DATA_FLUSH_RETRY;
    string strErr = "";

    while (retries > 0)
    {
<<<<<<< HEAD
        bool isExceptionOccured = false;
        try {
            if ((mode == FLUSH_STATE_ALWAYS) ||
                ((mode == FLUSH_STATE_PERIODIC || mode == FLUSH_STATE_IF_NEEDED) && pcoinsTip->GetCacheSize() > nCoinCacheSize) ||
                (mode == FLUSH_STATE_PERIODIC && GetTimeMicros() > nLastWrite + DATABASE_WRITE_INTERVAL * 1000000)) {
                // Typical CCoins structures on disk are around 100 bytes in size.
                // Pushing a new one to the database can cause it to be written
                // twice (once in the log, and once in the tables). This is already
                // an overestimation, as most will delete an existing entry or
                // overwrite one. Still, use a conservative safety factor of 2.
                if (!CheckDiskSpace(100 * 2 * 2 * pcoinsTip->GetCacheSize()))
                    return state.Error("out of disk space");
                // First make sure all block and undo data is flushed to disk.
                FlushBlockFile();
                // Then update all block file information (which may refer to block and undo files).
                bool fileschanged = false;
                for (set<int>::iterator it = setDirtyFileInfo.begin(); it != setDirtyFileInfo.end();) {
                    if (!pblocktree->WriteBlockFileInfo(*it, vinfoBlockFile[*it])) {
                        return state.Abort("Failed to write to block index");
                    }
                    fileschanged = true;
                    setDirtyFileInfo.erase(it++);
                }
                if (fileschanged && !pblocktree->WriteLastBlockFile(nLastBlockFile)) {
                    return state.Abort("Failed to write to block index");
                }
                for (set<CBlockIndex*>::iterator it = setDirtyBlockIndex.begin(); it != setDirtyBlockIndex.end();) {
                    if (!pblocktree->WriteBlockIndex(CDiskBlockIndex(*it))) {
                        return state.Abort("Failed to write to block index");
                    }
                    setDirtyBlockIndex.erase(it++);
                }
                pblocktree->Sync();
                // Finally flush the chainstate (which may refer to block index entries).
                if (!pcoinsTip->Flush())
                    return state.Abort("Failed to write to coin database");
                // Update best block in wallet (so we can detect restored wallets).
                if (mode != FLUSH_STATE_IF_NEEDED) {
                    g_signals.SetBestChain(chainActive.GetLocator());
                }
                nLastWrite = GetTimeMicros();
            }
        } catch (const std::runtime_error& e) {
            isExceptionOccured = true;

            strErr = strprintf("System error while flushing: %s", e.what());
            LogPrintf("%s\n", strErr);
        }

        if (!isExceptionOccured)
        {
            return true;
        }
        retries--;
=======
		bool isExceptionOccured = false;
		try {
		    if ((mode == FLUSH_STATE_ALWAYS) ||
		        ((mode == FLUSH_STATE_PERIODIC || mode == FLUSH_STATE_IF_NEEDED) && pcoinsTip->GetCacheSize() > nCoinCacheSize) ||
		        (mode == FLUSH_STATE_PERIODIC && GetTimeMicros() > nLastWrite + DATABASE_WRITE_INTERVAL * 1000000)) {
		        // Typical CCoins structures on disk are around 100 bytes in size.
		        // Pushing a new one to the database can cause it to be written
		        // twice (once in the log, and once in the tables). This is already
		        // an overestimation, as most will delete an existing entry or
		        // overwrite one. Still, use a conservative safety factor of 2.
		        if (!CheckDiskSpace(100 * 2 * 2 * pcoinsTip->GetCacheSize()))
		            return state.Error("out of disk space");
		        // First make sure all block and undo data is flushed to disk.
		        FlushBlockFile();
		        // Then update all block file information (which may refer to block and undo files).
		        bool fileschanged = false;
		        for (set<int>::iterator it = setDirtyFileInfo.begin(); it != setDirtyFileInfo.end();) {
		            if (!pblocktree->WriteBlockFileInfo(*it, vinfoBlockFile[*it])) {
		                return state.Abort("Failed to write to block index");
		            }
		            fileschanged = true;
		            setDirtyFileInfo.erase(it++);
		        }
		        if (fileschanged && !pblocktree->WriteLastBlockFile(nLastBlockFile)) {
		            return state.Abort("Failed to write to block index");
		        }
		        for (set<CBlockIndex*>::iterator it = setDirtyBlockIndex.begin(); it != setDirtyBlockIndex.end();) {
		            if (!pblocktree->WriteBlockIndex(CDiskBlockIndex(*it))) {
		                return state.Abort("Failed to write to block index");
		            }
		            setDirtyBlockIndex.erase(it++);
		        }
		        pblocktree->Sync();
		        // Finally flush the chainstate (which may refer to block index entries).
		        if (!pcoinsTip->Flush())
		            return state.Abort("Failed to write to coin database");
		        // Update best block in wallet (so we can detect restored wallets).
		        if (mode != FLUSH_STATE_IF_NEEDED) {
		            g_signals.SetBestChain(chainActive.GetLocator());
		        }
		        nLastWrite = GetTimeMicros();
		    }
		} catch (const std::runtime_error& e) {
		    isExceptionOccured = true;

		    strErr = strprintf("System error while flushing: %s", e.what());
		    LogPrintf("%s\n", strErr);
		}

		if (!isExceptionOccured)
		{
			return true;
		}
		retries--;
>>>>>>> a4709e8e
    }

    return state.Abort(strErr);
}

void FlushStateToDisk()
{
    CValidationState state;
    FlushStateToDisk(state, FLUSH_STATE_ALWAYS);
}

/** Update chainActive and related internal data structures. */
void static UpdateTip(CBlockIndex* pindexNew)
{
    const CChainParams& chainParams = Params();
    chainActive.SetTip(pindexNew);

    // New best block
    nTimeBestReceived = GetTime();
    mempool.AddTransactionsUpdated(1);

    LogPrintf("UpdateTip: new best=%s  height=%d  log2_work=%.8g  tx=%lu  date=%s progress=%f  cache=%u\n",
<<<<<<< HEAD
              chainActive.Tip()->GetBlockHash().ToString(), chainActive.Height(), log(chainActive.Tip()->nChainWork.getdouble()) / log(2.0), (unsigned long)chainActive.Tip()->nChainTx,
              DateTimeStrFormat("%Y-%m-%d %H:%M:%S", chainActive.Tip()->GetBlockTime()),
              Checkpoints::GuessVerificationProgress(chainActive.Tip()), (unsigned int)pcoinsTip->GetCacheSize());
=======
        chainActive.Tip()->GetBlockHash().ToString(), chainActive.Height(), log(chainActive.Tip()->nChainWork.getdouble()) / log(2.0), (unsigned long)chainActive.Tip()->nChainTx,
        DateTimeStrFormat("%Y-%m-%d %H:%M:%S", chainActive.Tip()->GetBlockTime()),
        Checkpoints::GuessVerificationProgress(chainParams.Checkpoints(), chainActive.Tip()), (unsigned int)pcoinsTip->GetCacheSize());
>>>>>>> a4709e8e

    cvBlockChange.notify_all();

    // Check the version of the last 100 blocks to see if we need to upgrade:
    static bool fWarned = false;
    if (!IsInitialBlockDownload() && !fWarned) {
        int nUpgraded = 0;
        const CBlockIndex* pindex = chainActive.Tip();
        for (int i = 0; i < 100 && pindex != NULL; i++) {
            if (pindex->nVersion > CBlock::CURRENT_VERSION)
                ++nUpgraded;
            pindex = pindex->pprev;
        }
        if (nUpgraded > 0)
            LogPrintf("SetBestChain: %d of last 100 blocks above version %d\n", nUpgraded, (int)CBlock::CURRENT_VERSION);
        if (nUpgraded > 100 / 2) {
            // strMiscWarning is read by GetWarnings(), called by Qt and the JSON-RPC code to warn the user:
            strMiscWarning = _("Warning: This version is obsolete, upgrade required!");
            CAlert::Notify(strMiscWarning, true);
            fWarned = true;
        }
    }
}

/** Disconnect chainActive's tip. */
bool static DisconnectTip(CValidationState& state)
{
    CBlockIndex* pindexDelete = chainActive.Tip();
    assert(pindexDelete);
    mempool.check(pcoinsTip);
    // Read block from disk.
    CBlock block;
    if (!ReadBlockFromDisk(block, pindexDelete))
        return state.Abort("Failed to read block");
    // Apply the block atomically to the chain state.
    int64_t nStart = GetTimeMicros();
    {
        CCoinsViewCache view(pcoinsTip);
        if (!DisconnectBlock(block, state, pindexDelete, view))
            return error("DisconnectTip() : DisconnectBlock %s failed", pindexDelete->GetBlockHash().ToString());
        assert(view.Flush());
    }
    LogPrint("bench", "- Disconnect block: %.2fms\n", (GetTimeMicros() - nStart) * 0.001);
    // Write the chain state to disk, if necessary.
    if (!FlushStateToDisk(state, FLUSH_STATE_ALWAYS))
        return false;
    // Resurrect mempool transactions from the disconnected block.
    BOOST_FOREACH (const CTransaction& tx, block.vtx) {
        // ignore validation errors in resurrected transactions
        list<CTransaction> removed;
        CValidationState stateDummy;
        if (tx.IsCoinBase() || tx.IsCoinStake() || !AcceptToMemoryPool(mempool, stateDummy, tx, false, NULL))
            mempool.remove(tx, removed, true);
    }
    mempool.removeCoinbaseSpends(pcoinsTip, pindexDelete->nHeight);
    mempool.check(pcoinsTip);
    // Update chainActive and related variables.
    UpdateTip(pindexDelete->pprev);
    // Let wallets know transactions went from 1-confirmed to
    // 0-confirmed or conflicted:
    BOOST_FOREACH (const CTransaction& tx, block.vtx) {
        SyncWithWallets(tx, NULL);
    }
    return true;
}

static int64_t nTimeReadFromDisk = 0;
static int64_t nTimeConnectTotal = 0;
static int64_t nTimeFlush = 0;
static int64_t nTimeChainState = 0;
static int64_t nTimePostConnect = 0;

/**
 * Connect a new block to chainActive. pblock is either NULL or a pointer to a CBlock
 * corresponding to pindexNew, to bypass loading it again from disk.
 */
bool static ConnectTip(CValidationState& state, CBlockIndex* pindexNew, CBlock* pblock)
{
    assert(pindexNew->pprev == chainActive.Tip());
    mempool.check(pcoinsTip);
    CCoinsViewCache view(pcoinsTip);

    // Read block from disk.
    int64_t nTime1 = GetTimeMicros();
    CBlock block;
    if (!pblock) {
        if (!ReadBlockFromDisk(block, pindexNew))
            return state.Abort("Failed to read block");
        pblock = &block;
    }
    // Apply the block atomically to the chain state.
    int64_t nTime2 = GetTimeMicros();
    nTimeReadFromDisk += nTime2 - nTime1;
    int64_t nTime3;
    LogPrint("bench", "  - Load block from disk: %.2fms [%.2fs]\n", (nTime2 - nTime1) * 0.001, nTimeReadFromDisk * 0.000001);
    {
        CInv inv(MSG_BLOCK, pindexNew->GetBlockHash());
        bool rv = ConnectBlock(*pblock, state, pindexNew, view);
        g_signals.BlockChecked(*pblock, state);
        if (!rv) {
            if (state.IsInvalid())
                InvalidBlockFound(pindexNew, state);
            return error("ConnectTip() : ConnectBlock %s failed", pindexNew->GetBlockHash().ToString());
        }
        mapBlockSource.erase(inv.hash);
        nTime3 = GetTimeMicros();
        nTimeConnectTotal += nTime3 - nTime2;
        LogPrint("bench", "  - Connect total: %.2fms [%.2fs]\n", (nTime3 - nTime2) * 0.001, nTimeConnectTotal * 0.000001);
        assert(view.Flush());
    }
    int64_t nTime4 = GetTimeMicros();
    nTimeFlush += nTime4 - nTime3;
    LogPrint("bench", "  - Flush: %.2fms [%.2fs]\n", (nTime4 - nTime3) * 0.001, nTimeFlush * 0.000001);

    // Write the chain state to disk, if necessary. Always write to disk if this is the first of a new file.
    FlushStateMode flushMode = FLUSH_STATE_IF_NEEDED;
    if (pindexNew->pprev && (pindexNew->GetBlockPos().nFile != pindexNew->pprev->GetBlockPos().nFile))
        flushMode = FLUSH_STATE_ALWAYS;
    if (!FlushStateToDisk(state, flushMode))
        return false;
    int64_t nTime5 = GetTimeMicros();
    nTimeChainState += nTime5 - nTime4;
    LogPrint("bench", "  - Writing chainstate: %.2fms [%.2fs]\n", (nTime5 - nTime4) * 0.001, nTimeChainState * 0.000001);

    // Remove conflicting transactions from the mempool.
    list<CTransaction> txConflicted;
    mempool.removeForBlock(pblock->vtx, pindexNew->nHeight, txConflicted);
    mempool.check(pcoinsTip);
    // Update chainActive & related variables.
    UpdateTip(pindexNew);
    // Tell wallet about transactions that went from mempool
    // to conflicted:
    BOOST_FOREACH (const CTransaction& tx, txConflicted) {
        SyncWithWallets(tx, NULL);
    }
    // ... and about transactions that got confirmed:
    BOOST_FOREACH (const CTransaction& tx, pblock->vtx) {
        SyncWithWallets(tx, pblock);
    }

    int64_t nTime6 = GetTimeMicros();
    nTimePostConnect += nTime6 - nTime5;
    nTimeTotal += nTime6 - nTime1;
    LogPrint("bench", "  - Connect postprocess: %.2fms [%.2fs]\n", (nTime6 - nTime5) * 0.001, nTimePostConnect * 0.000001);
    LogPrint("bench", "- Connect block: %.2fms [%.2fs]\n", (nTime6 - nTime1) * 0.001, nTimeTotal * 0.000001);
    return true;
}

bool DisconnectBlocksAndReprocess(int blocks)
{
    LOCK(cs_main);

    CValidationState state;

    LogPrintf("DisconnectBlocksAndReprocess: Got command to replay %d blocks\n", blocks);
    for (int i = 0; i <= blocks; i++)
        DisconnectTip(state);

    return true;
}

/*
    DisconnectBlockAndInputs

    Remove conflicting blocks for successful InstanTX transaction locks
    This should be very rare (Probably will never happen)
*/
// ***TODO*** clean up here
bool DisconnectBlockAndInputs(CValidationState& state, CTransaction txLock)
{
    // All modifications to the coin state will be done in this cache.
    // Only when all have succeeded, we push it to pcoinsTip.
    //    CCoinsViewCache view(*pcoinsTip, true);

    CBlockIndex* BlockReading = chainActive.Tip();
    CBlockIndex* pindexNew = NULL;

    bool foundConflictingTx = false;

    //remove anything conflicting in the memory pool
    list<CTransaction> txConflicted;
    mempool.removeConflicts(txLock, txConflicted);


    // List of what to disconnect (typically nothing)
    vector<CBlockIndex*> vDisconnect;

    for (unsigned int i = 1; BlockReading && BlockReading->nHeight > 0 && !foundConflictingTx && i < 6; i++) {
        vDisconnect.push_back(BlockReading);
        pindexNew = BlockReading->pprev; //new best block

        CBlock block;
        if (!ReadBlockFromDisk(block, BlockReading))
            return state.Abort(_("Failed to read block"));

        // Queue memory transactions to resurrect.
        // We only do this for blocks after the last checkpoint (reorganisation before that
        // point should only happen with -reindex/-loadblock, or a misbehaving peer.
        BOOST_FOREACH (const CTransaction& tx, block.vtx) {
            if (!tx.IsCoinBase()) {
                BOOST_FOREACH (const CTxIn& in1, txLock.vin) {
                    BOOST_FOREACH (const CTxIn& in2, tx.vin) {
                        if (in1.prevout == in2.prevout) foundConflictingTx = true;
                    }
                }
            }
        }

        if (BlockReading->pprev == NULL) {
            assert(BlockReading);
            break;
        }
        BlockReading = BlockReading->pprev;
    }

    if (!foundConflictingTx) {
        LogPrintf("DisconnectBlockAndInputs: Can't find a conflicting transaction to inputs\n");
        return false;
    }

    if (vDisconnect.size() > 0) {
        LogPrintf("REORGANIZE: Disconnect Conflicting Blocks %lli blocks; %s..\n", vDisconnect.size(), pindexNew->GetBlockHash().ToString());
        BOOST_FOREACH (CBlockIndex* pindex, vDisconnect) {
            LogPrintf(" -- disconnect %s\n", pindex->GetBlockHash().ToString());
            DisconnectTip(state);
        }
    }

    return true;
}


/**
 * Return the tip of the chain with the most work in it, that isn't
 * known to be invalid (it's however far from certain to be valid).
 */
static CBlockIndex* FindMostWorkChain()
{
    do {
        CBlockIndex* pindexNew = NULL;

        // Find the best candidate header.
        {
            std::set<CBlockIndex*, CBlockIndexWorkComparator>::reverse_iterator it = setBlockIndexCandidates.rbegin();
            if (it == setBlockIndexCandidates.rend())
                return NULL;
            pindexNew = *it;
        }

        // Check whether all blocks on the path between the currently active chain and the candidate are valid.
        // Just going until the active chain is an optimization, as we know all blocks in it are valid already.
        CBlockIndex* pindexTest = pindexNew;
        bool fInvalidAncestor = false;
        while (pindexTest && !chainActive.Contains(pindexTest)) {
            assert(pindexTest->nChainTx || pindexTest->nHeight == 0);

            // Pruned nodes may have entries in setBlockIndexCandidates for
            // which block files have been deleted.  Remove those as candidates
            // for the most work chain if we come across them; we can't switch
            // to a chain unless we have all the non-active-chain parent blocks.
            bool fFailedChain = pindexTest->nStatus & BLOCK_FAILED_MASK;
            bool fMissingData = !(pindexTest->nStatus & BLOCK_HAVE_DATA);
            if (fFailedChain || fMissingData) {
                // Candidate chain is not usable (either invalid or missing data)
                if (fFailedChain && (pindexBestInvalid == NULL || pindexNew->nChainWork > pindexBestInvalid->nChainWork))
                    pindexBestInvalid = pindexNew;
                CBlockIndex* pindexFailed = pindexNew;
                // Remove the entire chain from the set.
                while (pindexTest != pindexFailed) {
                    if (fFailedChain) {
                        pindexFailed->nStatus |= BLOCK_FAILED_CHILD;
                    } else if (fMissingData) {
                        // If we're missing data, then add back to mapBlocksUnlinked,
                        // so that if the block arrives in the future we can try adding
                        // to setBlockIndexCandidates again.
                        mapBlocksUnlinked.insert(std::make_pair(pindexFailed->pprev, pindexFailed));
                    }
                    setBlockIndexCandidates.erase(pindexFailed);
                    pindexFailed = pindexFailed->pprev;
                }
                setBlockIndexCandidates.erase(pindexTest);
                fInvalidAncestor = true;
                break;
            }
            pindexTest = pindexTest->pprev;
        }
        if (!fInvalidAncestor)
            return pindexNew;
    } while (true);
}

/** Delete all entries in setBlockIndexCandidates that are worse than the current tip. */
static void PruneBlockIndexCandidates()
{
    // Note that we can't delete the current block itself, as we may need to return to it later in case a
    // reorganization to a better block fails.
    std::set<CBlockIndex*, CBlockIndexWorkComparator>::iterator it = setBlockIndexCandidates.begin();
    while (it != setBlockIndexCandidates.end() && setBlockIndexCandidates.value_comp()(*it, chainActive.Tip())) {
        setBlockIndexCandidates.erase(it++);
    }
    // Either the current tip or a successor of it we're working towards is left in setBlockIndexCandidates.
    assert(!setBlockIndexCandidates.empty());
}

/**
 * Try to make some progress towards making pindexMostWork the active block.
 * pblock is either NULL or a pointer to a CBlock corresponding to pindexMostWork.
 */
static bool ActivateBestChainStep(CValidationState& state, CBlockIndex* pindexMostWork, CBlock* pblock)
{
    AssertLockHeld(cs_main);
    bool fInvalidFound = false;
    const CBlockIndex* pindexOldTip = chainActive.Tip();
    const CBlockIndex* pindexFork = chainActive.FindFork(pindexMostWork);

    // Disconnect active blocks which are no longer in the best chain.
    while (chainActive.Tip() && chainActive.Tip() != pindexFork) {
        if (!DisconnectTip(state))
            return false;
    }

    // Build list of new blocks to connect.
    std::vector<CBlockIndex*> vpindexToConnect;
    bool fContinue = true;
    int nHeight = pindexFork ? pindexFork->nHeight : -1;
    while (fContinue && nHeight != pindexMostWork->nHeight) {
        // Don't iterate the entire list of potential improvements toward the best tip, as we likely only need
        // a few blocks along the way.
        int nTargetHeight = std::min(nHeight + 32, pindexMostWork->nHeight);
        vpindexToConnect.clear();
        vpindexToConnect.reserve(nTargetHeight - nHeight);
        CBlockIndex* pindexIter = pindexMostWork->GetAncestor(nTargetHeight);
        while (pindexIter && pindexIter->nHeight != nHeight) {
            vpindexToConnect.push_back(pindexIter);
            pindexIter = pindexIter->pprev;
        }
        nHeight = nTargetHeight;

        // Connect new blocks.
        BOOST_REVERSE_FOREACH (CBlockIndex* pindexConnect, vpindexToConnect) {
            if (!ConnectTip(state, pindexConnect, pindexConnect == pindexMostWork ? pblock : NULL)) {
                if (state.IsInvalid()) {
                    // The block violates a consensus rule.
                    if (!state.CorruptionPossible())
                        InvalidChainFound(vpindexToConnect.back());
                    state = CValidationState();
                    fInvalidFound = true;
                    fContinue = false;
                    break;
                } else {
                    // A system error occurred (disk space, database error, ...).
                    return false;
                }
            } else {
                PruneBlockIndexCandidates();
                if (!pindexOldTip || chainActive.Tip()->nChainWork > pindexOldTip->nChainWork) {
                    // We're in a better position than we were. Return temporarily to release the lock.
                    fContinue = false;
                    break;
                }
            }
        }
    }

    // Callbacks/notifications for a new best chain.
    if (fInvalidFound)
        CheckForkWarningConditionsOnNewFork(vpindexToConnect.back());
    else
        CheckForkWarningConditions();

    return true;
}

/**
 * Make the best chain active, in multiple steps. The result is either failure
 * or an activated best chain. pblock is either NULL or a pointer to a block
 * that is already loaded (to avoid loading it again from disk).
 */
bool ActivateBestChain(CValidationState& state, CBlock* pblock)
{
    const CChainParams& chainParams = Params();
    CBlockIndex* pindexNewTip = NULL;
    CBlockIndex* pindexMostWork = NULL;
    do {
        boost::this_thread::interruption_point();

        bool fInitialDownload;
        while (true) {
            TRY_LOCK(cs_main, lockMain);
            if (!lockMain) {
                MilliSleep(50);
                continue;
            }

            pindexMostWork = FindMostWorkChain();

            // Whether we have anything to do at all.
            if (pindexMostWork == NULL || pindexMostWork == chainActive.Tip())
                return true;

            if (!ActivateBestChainStep(state, pindexMostWork, pblock && pblock->GetHash() == pindexMostWork->GetBlockHash() ? pblock : NULL))
                return false;

            pindexNewTip = chainActive.Tip();
            fInitialDownload = IsInitialBlockDownload();
            break;
        }
        // When we reach this point, we switched to a new tip (stored in pindexNewTip).

        // Notifications/callbacks that can run without cs_main
        if (!fInitialDownload) {
            uint256 hashNewTip = pindexNewTip->GetBlockHash();
            // Relay inventory, but don't relay old inventory during initial block download.
            int nBlockEstimate = Checkpoints::GetTotalBlocksEstimate(chainParams.Checkpoints());
            {
                LOCK(cs_vNodes);
                BOOST_FOREACH (CNode* pnode, vNodes)
                if (chainActive.Height() > (pnode->nStartingHeight != -1 ? pnode->nStartingHeight - 2000 : nBlockEstimate))
                    pnode->PushInventory(CInv(MSG_BLOCK, hashNewTip));
            }
            // Notify external listeners about the new tip.
            uiInterface.NotifyBlockTip(hashNewTip);
        }
    } while (pindexMostWork != chainActive.Tip());

    CheckBlockIndex();

    // Write changes periodically to disk, after relay.
    if (!FlushStateToDisk(state, FLUSH_STATE_PERIODIC)) {
        return false;
    }

    return true;
}

bool InvalidateBlock(CValidationState& state, CBlockIndex* pindex)
{
    AssertLockHeld(cs_main);

    // Mark the block itself as invalid.
    pindex->nStatus |= BLOCK_FAILED_VALID;
    setDirtyBlockIndex.insert(pindex);
    setBlockIndexCandidates.erase(pindex);

    while (chainActive.Contains(pindex)) {
        CBlockIndex* pindexWalk = chainActive.Tip();
        pindexWalk->nStatus |= BLOCK_FAILED_CHILD;
        setDirtyBlockIndex.insert(pindexWalk);
        setBlockIndexCandidates.erase(pindexWalk);
        // ActivateBestChain considers blocks already in chainActive
        // unconditionally valid already, so force disconnect away from it.
        if (!DisconnectTip(state)) {
            return false;
        }
    }

    // The resulting new best tip may not be in setBlockIndexCandidates anymore, so
    // add them again.
    BlockMap::iterator it = mapBlockIndex.begin();
    while (it != mapBlockIndex.end()) {
        if (it->second->IsValid(BLOCK_VALID_TRANSACTIONS) && it->second->nChainTx && !setBlockIndexCandidates.value_comp()(it->second, chainActive.Tip())) {
            setBlockIndexCandidates.insert(it->second);
        }
        it++;
    }

    InvalidChainFound(pindex);
    return true;
}

bool ReconsiderBlock(CValidationState& state, CBlockIndex* pindex)
{
    AssertLockHeld(cs_main);

    int nHeight = pindex->nHeight;

    // Remove the invalidity flag from this block and all its descendants.
    BlockMap::iterator it = mapBlockIndex.begin();
    while (it != mapBlockIndex.end()) {
        if (!it->second->IsValid() && it->second->GetAncestor(nHeight) == pindex) {
            it->second->nStatus &= ~BLOCK_FAILED_MASK;
            setDirtyBlockIndex.insert(it->second);
            if (it->second->IsValid(BLOCK_VALID_TRANSACTIONS) && it->second->nChainTx && setBlockIndexCandidates.value_comp()(chainActive.Tip(), it->second)) {
                setBlockIndexCandidates.insert(it->second);
            }
            if (it->second == pindexBestInvalid) {
                // Reset invalid block marker if it was pointing to one of those.
                pindexBestInvalid = NULL;
            }
        }
        it++;
    }

    // Remove the invalidity flag from all ancestors too.
    while (pindex != NULL) {
        if (pindex->nStatus & BLOCK_FAILED_MASK) {
            pindex->nStatus &= ~BLOCK_FAILED_MASK;
            setDirtyBlockIndex.insert(pindex);
        }
        pindex = pindex->pprev;
    }
    return true;
}

CBlockIndex* AddToBlockIndex(const CBlock& block)
{
    // Check for duplicate
    uint256 hash = block.GetHash();
    BlockMap::iterator it = mapBlockIndex.find(hash);
    if (it != mapBlockIndex.end())
        return it->second;

    // Construct new block index object
    CBlockIndex* pindexNew = new CBlockIndex(block);
    assert(pindexNew);

    // We assign the sequence id to blocks only when the full data is available,
    // to avoid miners withholding blocks but broadcasting headers, to get a
    // competitive advantage.
    pindexNew->nSequenceId = 0;
    BlockMap::iterator mi = mapBlockIndex.emplace(hash, pindexNew).first;

    //mark as PoS seen
    if (pindexNew->IsProofOfStake())
        stake->MarkStake(pindexNew->prevoutStake, pindexNew->nStakeTime);

    pindexNew->phashBlock = &((*mi).first);
    BlockMap::iterator miPrev = mapBlockIndex.find(block.hashPrevBlock);
    if (miPrev != mapBlockIndex.end()) {
        pindexNew->pprev = (*miPrev).second;
        pindexNew->nHeight = pindexNew->pprev->nHeight + 1;
        pindexNew->BuildSkip();

        //update previous block pointer
        pindexNew->pprev->pnext = pindexNew;

        // ppcoin: compute chain trust score
        pindexNew->bnChainTrust = (pindexNew->pprev ? pindexNew->pprev->bnChainTrust : 0) + pindexNew->GetBlockTrust();

        // ppcoin: compute stake entropy bit for stake modifier
        if (!pindexNew->SetStakeEntropyBit(pindexNew->GetStakeEntropyBit()))
            LogPrintf("%s: SetStakeEntropyBit() failed \n", __func__);

        // ppcoin: record proof-of-stake hash value
        if (pindexNew->IsProofOfStake()) {
            if (!stake->GetProof(hash, pindexNew->hashProofOfStake)) {
                LogPrintf("%s: zero stake (%s)\n", __func__, hash.GetHex());
            }
        }

        // ppcoin: compute stake modifier
        uint64_t nStakeModifier = 0;
        bool fGeneratedStakeModifier = false;
        if (!stake->ComputeNextModifier(pindexNew->pprev, nStakeModifier, fGeneratedStakeModifier))
            LogPrintf("%s: ComputeNextModifier() failed \n", __func__);

        pindexNew->SetStakeModifier(nStakeModifier, fGeneratedStakeModifier);
        pindexNew->nStakeModifierChecksum = stake->GetModifierChecksum(pindexNew);
        if (!stake->CheckModifierCheckpoints(pindexNew->nHeight, pindexNew->nStakeModifierChecksum))
            LogPrintf("%s: Rejected by stake modifier checkpoint height=%d, modifier=%s \n", __func__, pindexNew->nHeight, boost::lexical_cast<std::string>(nStakeModifier));

        DEBUG_DUMP_STAKING_INFO_AddToBlockIndex();
    }
    pindexNew->nChainWork = (pindexNew->pprev ? pindexNew->pprev->nChainWork : 0) + GetBlockProof(*pindexNew);
    pindexNew->RaiseValidity(BLOCK_VALID_TREE);
    if (pindexBestHeader == NULL || pindexBestHeader->nChainWork < pindexNew->nChainWork)
        pindexBestHeader = pindexNew;

    //update previous block pointer
    if (pindexNew->nHeight)
        pindexNew->pprev->pnext = pindexNew;

    setDirtyBlockIndex.insert(pindexNew);

    return pindexNew;
}

/** Mark a block as having its data received and checked (up to BLOCK_VALID_TRANSACTIONS). */
bool ReceivedBlockTransactions(const CBlock& block, CValidationState& state, CBlockIndex* pindexNew, const CDiskBlockPos& pos)
{
    if (block.IsProofOfStake())
        pindexNew->SetProofOfStake();
    pindexNew->nTx = block.vtx.size();
    pindexNew->nChainTx = 0;
    pindexNew->nFile = pos.nFile;
    pindexNew->nDataPos = pos.nPos;
    pindexNew->nUndoPos = 0;
    pindexNew->nStatus |= BLOCK_HAVE_DATA;
    pindexNew->RaiseValidity(BLOCK_VALID_TRANSACTIONS);
    setDirtyBlockIndex.insert(pindexNew);

    if (pindexNew->pprev == NULL || pindexNew->pprev->nChainTx) {
        // If pindexNew is the genesis block or all parents are BLOCK_VALID_TRANSACTIONS.
        deque<CBlockIndex*> queue;
        queue.push_back(pindexNew);

        // Recursively process any descendant blocks that now may be eligible to be connected.
        while (!queue.empty()) {
            CBlockIndex* pindex = queue.front();
            queue.pop_front();
            pindex->nChainTx = (pindex->pprev ? pindex->pprev->nChainTx : 0) + pindex->nTx;
            {
                LOCK(cs_nBlockSequenceId);
                pindex->nSequenceId = nBlockSequenceId++;
            }
            if (chainActive.Tip() == NULL || !setBlockIndexCandidates.value_comp()(pindex, chainActive.Tip())) {
                setBlockIndexCandidates.insert(pindex);
            }
            std::pair<std::multimap<CBlockIndex*, CBlockIndex*>::iterator, std::multimap<CBlockIndex*, CBlockIndex*>::iterator> range = mapBlocksUnlinked.equal_range(pindex);
            while (range.first != range.second) {
                std::multimap<CBlockIndex*, CBlockIndex*>::iterator it = range.first;
                queue.push_back(it->second);
                range.first++;
                mapBlocksUnlinked.erase(it);
            }
        }
    } else {
        if (pindexNew->pprev && pindexNew->pprev->IsValid(BLOCK_VALID_TREE)) {
            mapBlocksUnlinked.insert(std::make_pair(pindexNew->pprev, pindexNew));
        }
    }

    return true;
}

bool FindBlockPos(CValidationState& state, CDiskBlockPos& pos, unsigned int nAddSize, unsigned int nHeight, uint64_t nTime, bool fKnown = false)
{
    LOCK(cs_LastBlockFile);

    unsigned int nFile = fKnown ? pos.nFile : nLastBlockFile;
    if (vinfoBlockFile.size() <= nFile) {
        vinfoBlockFile.resize(nFile + 1);
    }

    if (!fKnown) {
        while (vinfoBlockFile[nFile].nSize + nAddSize >= MAX_BLOCKFILE_SIZE) {
            LogPrintf("Leaving block file %i: %s\n", nFile, vinfoBlockFile[nFile].ToString());
            FlushBlockFile(true);
            nFile++;
            if (vinfoBlockFile.size() <= nFile) {
                vinfoBlockFile.resize(nFile + 1);
            }
        }
        pos.nFile = nFile;
        pos.nPos = vinfoBlockFile[nFile].nSize;
    }

    nLastBlockFile = nFile;
    vinfoBlockFile[nFile].AddBlock(nHeight, nTime);
    if (fKnown)
        vinfoBlockFile[nFile].nSize = std::max(pos.nPos + nAddSize, vinfoBlockFile[nFile].nSize);
    else
        vinfoBlockFile[nFile].nSize += nAddSize;

    if (!fKnown) {
        unsigned int nOldChunks = (pos.nPos + BLOCKFILE_CHUNK_SIZE - 1) / BLOCKFILE_CHUNK_SIZE;
        unsigned int nNewChunks = (vinfoBlockFile[nFile].nSize + BLOCKFILE_CHUNK_SIZE - 1) / BLOCKFILE_CHUNK_SIZE;
        if (nNewChunks > nOldChunks) {
            if (CheckDiskSpace(nNewChunks * BLOCKFILE_CHUNK_SIZE - pos.nPos)) {
                FILE* file = OpenBlockFile(pos);
                if (file) {
                    LogPrintf("Pre-allocating up to position 0x%x in blk%05u.dat\n", nNewChunks * BLOCKFILE_CHUNK_SIZE, pos.nFile);
                    AllocateFileRange(file, pos.nPos, nNewChunks * BLOCKFILE_CHUNK_SIZE - pos.nPos);
                    fclose(file);
                }
            } else
                return state.Error("out of disk space");
        }
    }

    setDirtyFileInfo.insert(nFile);
    return true;
}

bool FindUndoPos(CValidationState& state, int nFile, CDiskBlockPos& pos, unsigned int nAddSize)
{
    pos.nFile = nFile;

    LOCK(cs_LastBlockFile);

    unsigned int nNewSize;
    pos.nPos = vinfoBlockFile[nFile].nUndoSize;
    nNewSize = vinfoBlockFile[nFile].nUndoSize += nAddSize;
    setDirtyFileInfo.insert(nFile);

    unsigned int nOldChunks = (pos.nPos + UNDOFILE_CHUNK_SIZE - 1) / UNDOFILE_CHUNK_SIZE;
    unsigned int nNewChunks = (nNewSize + UNDOFILE_CHUNK_SIZE - 1) / UNDOFILE_CHUNK_SIZE;
    if (nNewChunks > nOldChunks) {
        if (CheckDiskSpace(nNewChunks * UNDOFILE_CHUNK_SIZE - pos.nPos)) {
            FILE* file = OpenUndoFile(pos);
            if (file) {
                LogPrintf("Pre-allocating up to position 0x%x in rev%05u.dat\n", nNewChunks * UNDOFILE_CHUNK_SIZE, pos.nFile);
                AllocateFileRange(file, pos.nPos, nNewChunks * UNDOFILE_CHUNK_SIZE - pos.nPos);
                fclose(file);
            }
        } else
            return state.Error("out of disk space");
    }

    return true;
}

bool CheckBlockHeader(const CBlockHeader& block, CValidationState& state, bool fCheckPOW)
{
    // Check proof of work matches claimed amount
    if (fCheckPOW && !CheckProofOfWork(block.GetHash(), block.nBits))
        return state.DoS(50, error("%s: proof of work failed", __func__),
                         REJECT_INVALID, "high-hash");
    return true;
}

bool CheckBlock(const CBlock& block, CValidationState& state, bool fCheckPOW, bool fCheckMerkleRoot, bool fCheckSig)
{
    const char * const s = block.IsProofOfStake() ? "pos" : "pow";

    // These are checks that are independent of context.

    // Check that the header is valid (particularly PoW). This is mostly
    // redundant with the call in AcceptBlockHeader.
    if (fCheckPOW && !CheckBlockHeader(block, state, fCheckPOW && block.IsProofOfWork()))
        return state.DoS(100, error("%s: invalid (%s) block header", __func__, s),
                         REJECT_INVALID, "bad-header", true);

    // 3 minute future drift for PoS
    auto const nBlockTimeLimit = GetAdjustedTime() + (block.IsProofOfStake() ? 180 : 7200);

    LogPrint("debug", "%s: block=%s (%s %d %d)\n", __func__, block.GetHash().GetHex(), s,
             block.GetBlockTime(), nBlockTimeLimit);

    // Check block time, reject far future blocks.
    if (block.GetBlockTime() > nBlockTimeLimit)
        return state.Invalid(error("%s: block timestamp too far in the future", __func__),
                             REJECT_INVALID, "time-too-new");

    // Check the merkle root.
    if (fCheckMerkleRoot) {
        bool mutated;
        uint256 hashMerkleRoot2 = block.BuildMerkleTree(&mutated);
        if (block.hashMerkleRoot != hashMerkleRoot2)
            return state.DoS(100, error("%s: invalid merkle root", __func__),
                             REJECT_INVALID, "bad-txnmrklroot", true);

        // Check for merkle tree malleability (CVE-2012-2459): repeating sequences
        // of transactions in a block without affecting the merkle root of a block,
        // while still invalidating it.
        if (mutated)
            return state.DoS(100, error("%s: duplicate transaction", __func__),
                             REJECT_INVALID, "bad-txns-duplicate", true);
    }

    // All potential-corruption validation must be done before we do any
    // transaction validation, as otherwise we may mark the header as invalid
    // because we receive the wrong transactions for it.

    // Size limits
    if (block.vtx.empty() || block.vtx.size() > MAX_BLOCK_SIZE || ::GetSerializeSize(block, SER_NETWORK, PROTOCOL_VERSION) > MAX_BLOCK_SIZE)
        return state.DoS(100, error("%s: size limits failed", __func__),
                         REJECT_INVALID, "bad-blk-length");

    // First transaction must be coinbase, the rest must not be
    if (block.vtx.empty() || !block.vtx[0].IsCoinBase())
        return state.DoS(100, error("%s: first tx is not coinbase", __func__),
                         REJECT_INVALID, "bad-cb-missing");

    for (unsigned int i = 1; i < block.vtx.size(); i++)
        if (block.vtx[i].IsCoinBase())
            return state.DoS(100, error("%s: more than one coinbase", __func__),
                             REJECT_INVALID, "bad-cb-multiple");

    if (block.IsProofOfStake()) {
        // Coinbase output should be empty if proof-of-stake block
        if (block.vtx[0].vout.size() != 1 || !block.vtx[0].vout[0].IsEmpty())
            return state.DoS(100, error("%s: coinbase output not empty for proof-of-stake block", __func__));

        // Second transaction must be coinstake, the rest must not be
        if (block.vtx.empty() || !block.vtx[1].IsCoinStake())
            return state.DoS(100, error("%s: second tx is not coinstake", __func__));
        for (unsigned int i = 2; i < block.vtx.size(); i++)
            if (block.vtx[i].IsCoinStake())
                return state.DoS(100, error("%s: more than one coinstake", __func__));
    }

    LogPrint("debug", "%s: checking transactions, block %s (%s)\n", __func__, block.GetHash().GetHex(), s);

    // -------------------------------------------

    // Check transactions
    unsigned int nTx = 0;
    BOOST_FOREACH (const CTransaction& tx, block.vtx) {
        if (!CheckTransaction(tx, state)) {
            LogPrint("debug", "%s: invalid transaction %s", __func__, tx.ToString());
            return error("%s: CheckTransaction failed (nTx=%d, reason: %s)", __func__, nTx, state.GetRejectReason());
        }
        ++nTx;
    }

    unsigned int nSigOps = 0;
    BOOST_FOREACH (const CTransaction& tx, block.vtx) {
        nSigOps += GetLegacySigOpCount(tx);
    }
    if (nSigOps > MAX_BLOCK_SIGOPS)
        return state.DoS(100, error("%s: out-of-bounds SigOpCount", __func__),
                         REJECT_INVALID, "bad-blk-sigops", true);

    return true;
}

bool CheckWork(const CBlock &block, CBlockIndex* const pindexPrev)
{
#if 0
    const CChainParams& chainParams = Params();
    const Consensus::Params& consensusParams = chainParams.GetConsensus();
#endif
    if (pindexPrev == NULL)
        return error("%s: null pindexPrev for block %s", __func__, block.GetHash().GetHex());

    unsigned int nBitsRequired = GetNextWorkRequired(pindexPrev, &block, block.IsProofOfStake());

//    if (block.IsProofOfWork() && (pindexPrev->nHeight + 1 <= 68589)) {
//        double n1 = ConvertBitsToDouble(block.nBits);
//        double n2 = ConvertBitsToDouble(nBitsRequired);
//
//        if (abs(n1 - n2) > n1 * 0.5)
//            return error("%s : incorrect proof of work (DGW pre-fork) - %f %f %f at %d", __func__, abs(n1 - n2), n1, n2, pindexPrev->nHeight + 1);
//
//        return true;
//    }

    if (block.IsProofOfWork() && pindexPrev->nHeight + 1 > Params().LAST_POW_BLOCK())
        return error("%s: reject proof-of-work at height %d", __func__, pindexPrev->nHeight + 1);

    if (block.nBits != nBitsRequired)
        return error("%s: incorrect proof of work at %d", __func__, pindexPrev->nHeight + 1);

    if (block.IsProofOfStake()) {
        uint256 hashProofOfStake, proof;
        uint256 hash = block.GetHash();
        if (!stake->CheckProof(pindexPrev, block, hashProofOfStake)) {
            return error("%s: invalid proof-of-stake (block %s)\n", __func__, hash.GetHex());
        }
        if (stake->GetProof(hash, proof)) {
            if (proof != hashProofOfStake)
                return error("%s: diverged stake %s, %s (block %s)\n", __func__,
                             hashProofOfStake.GetHex(), proof.GetHex(), hash.GetHex());
        } else {
            stake->SetProof(hash, hashProofOfStake);
        }
    }
    return true;
}

bool ContextualCheckBlockHeader(const CBlockHeader& block, CValidationState& state, CBlockIndex* const pindexPrev)
{
    const CChainParams& chainParams = Params();
    uint256 hash = block.GetHash();

    if (hash == Params().HashGenesisBlock())
        return true;

    assert(pindexPrev);

    int nHeight = pindexPrev->nHeight + 1;

    //If this is a reorg, check that it is not too depp
    if (chainActive.Height() - nHeight >= Params().MaxReorganizationDepth())
        return state.DoS(1, error("%s: forked chain older than max reorganization depth (height %d)", __func__, nHeight));

//    // Check timestamp against prev
//    if (block.GetBlockTime() <= pindexPrev->GetMedianTimePast()) {
//        LogPrintf("Block time = %d , GetMedianTimePast = %d \n", block.GetBlockTime(), pindexPrev->GetMedianTimePast());
//        return state.Invalid(error("%s : block's timestamp is too early", __func__),
//            REJECT_INVALID, "time-too-old");
//    }

    // Check that the block chain matches the known block chain up to a checkpoint
    if (!Checkpoints::CheckBlock(chainParams.Checkpoints(), nHeight, hash))
        return state.DoS(100, error("%s : rejected by checkpoint lock-in at %d", __func__, nHeight),
                         REJECT_CHECKPOINT, "checkpoint mismatch");

    // Don't accept any forks from the main chain prior to last checkpoint
    CBlockIndex* pcheckpoint = Checkpoints::GetLastCheckpoint(chainParams.Checkpoints());
    if (pcheckpoint && nHeight < pcheckpoint->nHeight)
        return state.DoS(0, error("%s : forked chain older than last checkpoint (height %d)", __func__, nHeight));
/*
    // Reject block.nVersion=1 blocks when 95% (75% on testnet) of the network has upgraded:
    if (block.nVersion < 2 &&
        CBlockIndex::IsSuperMajority(2, pindexPrev, Params().RejectBlockOutdatedMajority())) {
        return state.Invalid(error("%s : rejected nVersion=1 block", __func__),
            REJECT_OBSOLETE, "bad-version");
    }

    // Reject block.nVersion=2 blocks when 95% (75% on testnet) of the network has upgraded:
    if (block.nVersion < 3 && CBlockIndex::IsSuperMajority(3, pindexPrev, Params().RejectBlockOutdatedMajority())) {
        return state.Invalid(error("%s : rejected nVersion=2 block", __func__),
            REJECT_OBSOLETE, "bad-version");
    }
*/
    return true;
}

bool ContextualCheckBlock(const CBlock& block, CValidationState& state, CBlockIndex* const pindexPrev)
{
    const int nHeight = pindexPrev == NULL ? 0 : pindexPrev->nHeight + 1;

    // Check that all transactions are finalized
    BOOST_FOREACH (const CTransaction& tx, block.vtx)
    if (!IsFinalTx(tx, nHeight, block.GetBlockTime())) {
        return state.DoS(10, error("%s : contains a non-final transaction", __func__), REJECT_INVALID, "bad-txns-nonfinal");
    }

    // Enforce block.nVersion=2 rule that the coinbase starts with serialized block height
    // if 750 of the last 1,000 blocks are version 2 or greater (51/100 if testnet):
    if (block.nVersion >= 2 &&
        CBlockIndex::IsSuperMajority(2, pindexPrev, Params().EnforceBlockUpgradeMajority())) {
        CScript expect = CScript() << nHeight;
        if (block.vtx[0].vin[0].scriptSig.size() < expect.size() ||
            !std::equal(expect.begin(), expect.end(), block.vtx[0].vin[0].scriptSig.begin())) {
            return state.DoS(100, error("%s : block height mismatch in coinbase", __func__), REJECT_INVALID, "bad-cb-height");
        }
    }

    return true;
}

bool AcceptBlockHeader(const CBlock& block, CValidationState& state, CBlockIndex** ppindex)
{
    AssertLockHeld(cs_main);
    // Check for duplicate
    uint256 hash = block.GetHash();
    BlockMap::iterator miSelf = mapBlockIndex.find(hash);
    CBlockIndex* pindex = NULL;

    // TODO : ENABLE BLOCK CACHE IN SPECIFIC CASES
    if (miSelf != mapBlockIndex.end()) {
        // Block header is already known.
        pindex = miSelf->second;
        if (ppindex)
            *ppindex = pindex;
//        if (pindex->nStatus & BLOCK_FAILED_MASK)
//            return state.Invalid(error("%s : block is marked invalid", __func__), 0, "duplicate");
        return true;
    }

    if (!CheckBlockHeader(block, state, block.IsProofOfWork())) {
        LogPrintf("%s: CheckBlockHeader failed \n", __func__);
        return false;
    }

    // Get prev block index
    CBlockIndex* pindexPrev = NULL;
    if (hash != Params().HashGenesisBlock()) {
        BlockMap::iterator mi = mapBlockIndex.find(block.hashPrevBlock);
        if (mi == mapBlockIndex.end())
            return state.DoS(0, error("%s : prev block %s not found", __func__, block.hashPrevBlock.GetHex()), 0, "bad-prevblk");
        pindexPrev = (*mi).second;
//        if (pindexPrev->nStatus & BLOCK_FAILED_MASK)
//            return state.DoS(100, error("%s : prev block invalid", __func__), REJECT_INVALID, "bad-prevblk");
    }

    if (!ContextualCheckBlockHeader(block, state, pindexPrev))
        return false;

    if (pindex == NULL)
        pindex = AddToBlockIndex(block);

    if (ppindex)
        *ppindex = pindex;

    return true;
}

bool AcceptBlock(CBlock& block, CValidationState& state, CBlockIndex** ppindex, CDiskBlockPos* dbp)
{
    AssertLockHeld(cs_main);

    CBlockIndex*& pindex = *ppindex;

    // Get prev block index
    CBlockIndex* pindexPrev = NULL;
    if (block.GetHash() != Params().HashGenesisBlock()) {
        BlockMap::iterator mi = mapBlockIndex.find(block.hashPrevBlock);
        if (mi == mapBlockIndex.end())
            return state.DoS(0, error("%s : prev block %s not found", __func__, block.hashPrevBlock.GetHex()), 0, "bad-prevblk");
        pindexPrev = (*mi).second;
//        if (pindexPrev->nStatus & BLOCK_FAILED_MASK)
//            return state.DoS(100, error("%s : prev block invalid", __func__), REJECT_INVALID, "bad-prevblk");
    }

    if (block.GetHash() != Params().HashGenesisBlock() && !CheckWork(block, pindexPrev))
        return false;

    if (!AcceptBlockHeader(block, state, &pindex))
        return false;

    if (pindex->nStatus & BLOCK_HAVE_DATA) {
        // TODO: deal better with duplicate blocks.
        // return state.DoS(20, error("AcceptBlock() : already have block %d %s", pindex->nHeight, pindex->GetBlockHash().GetHex()), REJECT_DUPLICATE, "duplicate");
        return true;
    }

    if ((!CheckBlock(block, state)) || !ContextualCheckBlock(block, state, pindex->pprev)) {
        if (state.IsInvalid() && !state.CorruptionPossible()) {
            pindex->nStatus |= BLOCK_FAILED_VALID;
            setDirtyBlockIndex.insert(pindex);
        }
        return false;
    }

    int nHeight = pindex->nHeight;

    // Write block to history file
    try {
        unsigned int nBlockSize = ::GetSerializeSize(block, SER_DISK, CLIENT_VERSION);
        CDiskBlockPos blockPos;
        if (dbp != NULL)
            blockPos = *dbp;
        if (!FindBlockPos(state, blockPos, nBlockSize + 8, nHeight, block.GetBlockTime(), dbp != NULL))
            return error("%s: FindBlockPos failed", __func__);
        if (dbp == NULL && !WriteBlockToDisk(block, blockPos))
            return state.Abort("Failed to write block");
        if (!ReceivedBlockTransactions(block, state, pindex, blockPos))
            return error("%s: ReceivedBlockTransactions failed", __func__);
    } catch (std::runtime_error& e) {
        return state.Abort(std::string("System error: ") + e.what());
    }

    return true;
}

bool CBlockIndex::IsSuperMajority(int minVersion, const CBlockIndex* pstart, unsigned int nRequired)
{
    unsigned int nToCheck = Params().ToCheckBlockUpgradeMajority();
    unsigned int nFound = 0;
    for (unsigned int i = 0; i < nToCheck && nFound < nRequired && pstart != NULL; i++) {
        if (pstart->nVersion >= minVersion)
            ++nFound;
        pstart = pstart->pprev;
    }
    return (nFound >= nRequired);
}

/** Turn the lowest '1' bit in the binary representation of a number into a '0'. */
int static inline InvertLowestOne(int n) { return n & (n - 1); }

/** Compute what height to jump back to with the CBlockIndex::pskip pointer. */
int static inline GetSkipHeight(int height)
{
    if (height < 2)
        return 0;

    // Determine which height to jump back to. Any number strictly lower than height is acceptable,
    // but the following expression seems to perform well in simulations (max 110 steps to go back
    // up to 2**18 blocks).
    return (height & 1) ? InvertLowestOne(InvertLowestOne(height - 1)) + 1 : InvertLowestOne(height);
}

CBlockIndex* CBlockIndex::GetAncestor(int height)
{
    if (height > nHeight || height < 0)
        return NULL;

    CBlockIndex* pindexWalk = this;
    int heightWalk = nHeight;
    while (heightWalk > height) {
        int heightSkip = GetSkipHeight(heightWalk);
        int heightSkipPrev = GetSkipHeight(heightWalk - 1);
        if (heightSkip == height ||
            (heightSkip > height && !(heightSkipPrev < heightSkip - 2 && heightSkipPrev >= height))) {
            // Only follow pskip if pprev->pskip isn't better than pskip->pprev.
            pindexWalk = pindexWalk->pskip;
            heightWalk = heightSkip;
        } else {
            pindexWalk = pindexWalk->pprev;
            heightWalk--;
        }
    }
    return pindexWalk;
}

const CBlockIndex* CBlockIndex::GetAncestor(int height) const
{
    return const_cast<CBlockIndex*>(this)->GetAncestor(height);
}

void CBlockIndex::BuildSkip()
{
    if (pprev)
        pskip = pprev->GetAncestor(GetSkipHeight(nHeight));
}

bool ProcessNewBlock(CValidationState& state, CNode* pfrom, CBlock* pblock, CDiskBlockPos* dbp)
{
    // Preliminary checks
    if (!CheckBlock(*pblock, state))
        return error("%s: block not passing checks", __func__);

    // Check proof-of-stake block signature
    if (!pblock->CheckBlockSignature())
        return error("%s: bad block signature", __func__);

    // Limited duplicity on stake: prevents block flood attack
    // Duplicate stake allowed only when there is orphan child block
    if (pblock->IsProofOfStake() && stake->IsBlockStaked(pblock) && !mapBlockIndex.count(pblock->hashPrevBlock))
        return error("%s: duplicate proof-of-stake for block %s", __func__, pblock->GetHash().GetHex());

#   if 1 // Shouldn't send messages here to sync, prev blocks should have to be existed.

        // Check if the prev block is our prev block, if not then request sync and return false
    else if (pblock->GetHash() != Params().HashGenesisBlock() && pfrom != NULL) {
        BlockMap::iterator mi = mapBlockIndex.find(pblock->hashPrevBlock);
        if (mi == mapBlockIndex.end()) {
            pfrom->PushMessage("getblocks", chainActive.GetLocator(), uint256(0));
            return false;
        }
    }

#   endif

    CBlockIndex* pindex = NULL;
    while (true) {
        TRY_LOCK(cs_main, lockMain);
        if (!lockMain) {
            MilliSleep(50);
            continue;
        }

        MarkBlockAsReceived(pblock->GetHash());

        // Store to disk
        bool ret = AcceptBlock(*pblock, state, &pindex, dbp);
        if (pindex && pfrom) {
            mapBlockSource[pindex->GetBlockHash()] = pfrom->GetId();
        }

        CheckBlockIndex();

        if (ret) {
            break;
        } else {
            return error("%s: block not accepted", __func__);
        }
    }

    if (ActivateBestChain(state, pblock)) {
        stake->MarkBlockStaked(pindex->nHeight, pindex->nTime);
    } else {
        return error("%s: ActivateBestChain failed", __func__);
    }

    if (pwalletMain) {
        // If turned on MultiSend will send a transaction (or more) on the after maturity of a stake
        if (pwalletMain->isMultiSendEnabled())
            pwalletMain->MultiSend();

        //If turned on Auto Combine will scan wallet for dust to combine
        if (pwalletMain->fCombineDust)
            pwalletMain->AutoCombineDust();
    }

    auto const &hash = pindex->GetBlockHash();
    const char * const s = pindex->IsProofOfStake() ? "pos" : "pow";
    if (fDebug) {
        LogPrintf("%s: ACCEPTED %d %s (%s)\n%s\n", __func__, pindex->nHeight, hash.GetHex(), s, pblock->ToString());
    } else {
        LogPrintf("%s: ACCEPTED %d %s (%s)\n", __func__, pindex->nHeight, hash.GetHex(), s);
    }

    return true;
}

bool IsWitnessEnabled(const CBlockIndex* pindexPrev){
    LOCK(cs_main);
    return true;
}

bool IsWitnessLocked(const CBlockIndex* pindexPrev){
    LOCK(cs_main);
    return true;
}
bool TestBlockValidity(CValidationState& state, const CBlock& block, CBlockIndex* const pindexPrev, bool fCheckPOW, bool fCheckMerkleRoot)
{
    AssertLockHeld(cs_main);
    assert(pindexPrev == chainActive.Tip());

    CCoinsViewCache viewNew(pcoinsTip);
    CBlockIndex index(block);
    index.pprev = pindexPrev;
    index.nHeight = pindexPrev->nHeight + 1;

    // NOTE: CheckBlockHeader is called by CheckBlock
    if (!ContextualCheckBlockHeader(block, state, pindexPrev))
        return false;
    if (!CheckBlock(block, state, fCheckPOW, fCheckMerkleRoot))
        return false;
    if (!ContextualCheckBlock(block, state, pindexPrev))
        return false;
    if (block.IsProofOfStake() && !stake->CheckProof(pindexPrev, block, index.hashProofOfStake))
        return false;
    if (!ConnectBlock(block, state, &index, viewNew, true))
        return false;

    assert(state.IsValid());

    return true;
}


bool AbortNode(const std::string& strMessage, const std::string& userMessage)
{
    strMiscWarning = strMessage;
    LogPrintf("*** %s\n", strMessage);
    uiInterface.ThreadSafeMessageBox(
            userMessage.empty() ? _("Error: A fatal internal error occured, see debug.log for details") : userMessage,
            "", CClientUIInterface::MSG_ERROR);
    StartShutdown();
    return false;
}

bool CheckDiskSpace(uint64_t nAdditionalBytes)
{
    uint64_t nFreeBytesAvailable = filesystem::space(GetDataDir()).available;

    // Check for nMinDiskSpace bytes (currently 50MB)
    if (nFreeBytesAvailable < nMinDiskSpace + nAdditionalBytes)
        return AbortNode("Disk space is low!", _("Error: Disk space is low!"));

    return true;
}

FILE* OpenDiskFile(const CDiskBlockPos& pos, const char* prefix, bool fReadOnly)
{
    if (pos.IsNull())
        return NULL;
    boost::filesystem::path path = GetBlockPosFilename(pos, prefix);
    boost::filesystem::create_directories(path.parent_path());
    FILE* file = fopen(path.string().c_str(), "rb+");
    if (!file && !fReadOnly)
        file = fopen(path.string().c_str(), "wb+");
    if (!file) {
        LogPrintf("Unable to open file %s\n", path.string());
        return NULL;
    }
    if (pos.nPos) {
        if (fseek(file, pos.nPos, SEEK_SET)) {
            LogPrintf("Unable to seek to position %u of %s\n", pos.nPos, path.string());
            fclose(file);
            return NULL;
        }
    }
    return file;
}

FILE* OpenBlockFile(const CDiskBlockPos& pos, bool fReadOnly)
{
    return OpenDiskFile(pos, "blk", fReadOnly);
}

FILE* OpenUndoFile(const CDiskBlockPos& pos, bool fReadOnly)
{
    return OpenDiskFile(pos, "rev", fReadOnly);
}

boost::filesystem::path GetBlockPosFilename(const CDiskBlockPos& pos, const char* prefix)
{
    return GetDataDir() / "blocks" / strprintf("%s%05u.dat", prefix, pos.nFile);
}

CBlockIndex* InsertBlockIndex(uint256 hash)
{
    if (hash == 0)
        return NULL;

    // Return existing
    BlockMap::iterator mi = mapBlockIndex.find(hash);
    if (mi != mapBlockIndex.end())
        return (*mi).second;

    // Create new
    CBlockIndex* pindexNew = new CBlockIndex();
    if (!pindexNew)
        throw runtime_error("LoadBlockIndex() : new CBlockIndex failed");
    mi = mapBlockIndex.emplace(hash, pindexNew).first;

    pindexNew->phashBlock = &((*mi).first);

    return pindexNew;
}

bool static LoadBlockIndexDB()
{
    const CChainParams& chainparams = Params();
    if (!pblocktree->LoadBlockIndexGuts())
        return false;

    boost::this_thread::interruption_point();

    // Calculate nChainWork
    vector<pair<int, CBlockIndex*> > vSortedByHeight;
    vSortedByHeight.reserve(mapBlockIndex.size());
    for (auto const &item : mapBlockIndex) {
        CBlockIndex* pindex = item.second;
        vSortedByHeight.push_back(make_pair(pindex->nHeight, pindex));
    }
    sort(vSortedByHeight.begin(), vSortedByHeight.end());
    for (auto const &item : vSortedByHeight) {
        CBlockIndex* pindex = item.second;
        pindex->nChainWork = (pindex->pprev ? pindex->pprev->nChainWork : 0) + GetBlockProof(*pindex);
        if (pindex->nStatus & BLOCK_HAVE_DATA) {
            if (pindex->pprev) {
                if (pindex->pprev->nChainTx) {
                    pindex->nChainTx = pindex->pprev->nChainTx + pindex->nTx;
                } else {
                    pindex->nChainTx = 0;
                    mapBlocksUnlinked.insert(std::make_pair(pindex->pprev, pindex));
                }
            } else {
                pindex->nChainTx = pindex->nTx;
            }
        }
        if (pindex->IsValid(BLOCK_VALID_TRANSACTIONS) && (pindex->nChainTx || pindex->pprev == NULL))
            setBlockIndexCandidates.insert(pindex);
        if (pindex->nStatus & BLOCK_FAILED_MASK && (!pindexBestInvalid || pindex->nChainWork > pindexBestInvalid->nChainWork))
            pindexBestInvalid = pindex;
        if (pindex->pprev)
            pindex->BuildSkip();
        if (pindex->IsValid(BLOCK_VALID_TREE) && (pindexBestHeader == NULL || CBlockIndexWorkComparator()(pindexBestHeader, pindex)))
            pindexBestHeader = pindex;
    }

    // Load block file info
    pblocktree->ReadLastBlockFile(nLastBlockFile);
    vinfoBlockFile.resize(nLastBlockFile + 1);
    LogPrintf("%s: last block file = %i\n", __func__, nLastBlockFile);
    for (int nFile = 0; nFile <= nLastBlockFile; nFile++) {
        pblocktree->ReadBlockFileInfo(nFile, vinfoBlockFile[nFile]);
    }
    LogPrintf("%s: last block file info: %s\n", __func__, vinfoBlockFile[nLastBlockFile].ToString());
    for (int nFile = nLastBlockFile + 1; true; nFile++) {
        CBlockFileInfo info;
        if (pblocktree->ReadBlockFileInfo(nFile, info)) {
            vinfoBlockFile.push_back(info);
        } else {
            break;
        }
    }

    // Check presence of blk files
    LogPrintf("Checking all blk files are present...\n");
    set<int> setBlkDataFiles;
    for (auto const &item : mapBlockIndex) {
        CBlockIndex* pindex = item.second;
        if (pindex->nStatus & BLOCK_HAVE_DATA) {
            setBlkDataFiles.insert(pindex->nFile);
        }
    }
    for (std::set<int>::iterator it = setBlkDataFiles.begin(); it != setBlkDataFiles.end(); it++) {
        CDiskBlockPos pos(*it, 0);
        if (CAutoFile(OpenBlockFile(pos, true), SER_DISK, CLIENT_VERSION).IsNull()) {
            return false;
        }
    }

    //Check if the shutdown procedure was followed on last client exit
    bool fLastShutdownWasPrepared = true;
    pblocktree->ReadFlag("shutdown", fLastShutdownWasPrepared);
    LogPrintf("%s: Last shutdown was prepared: %s\n", __func__, fLastShutdownWasPrepared);

    //Check for inconsistency with block file info and internal state
    if (!fLastShutdownWasPrepared && !GetBoolArg("-forcestart", false) && !GetBoolArg("-reindex", false) && (vSortedByHeight.size() != vinfoBlockFile[nLastBlockFile].nHeightLast + 1) && (vinfoBlockFile[nLastBlockFile].nHeightLast != 0)) {
        //The database is in a state where a block has been accepted and written to disk, but not
        //all of the block has perculated through the code. The block and the index should both be
        //intact (although assertions are added if they are not), and the block will be reprocessed
        //to ensure all data will be accounted for.
        LogPrintf("%s: Inconsistent State Detected mapBlockIndex.size()=%d blockFileBlocks=%d\n", __func__, vSortedByHeight.size(), vinfoBlockFile[nLastBlockFile].nHeightLast + 1);
        LogPrintf("%s: lastIndexPos=%d blockFileSize=%d\n", __func__, vSortedByHeight[vSortedByHeight.size() - 1].second->GetBlockPos().nPos,
                  vinfoBlockFile[nLastBlockFile].nSize);

        //try reading the block from the last index we have
        bool isFixed = true;
        string strError = "";
        LogPrintf("%s: Attempting to re-add last block that was recorded to disk\n", __func__);

        //get the last block that was properly recorded to the block info file
        CBlockIndex* pindexLastMeta = vSortedByHeight[vinfoBlockFile[nLastBlockFile].nHeightLast + 1].second;

        //fix Assertion `hashPrevBlock == view.GetBestBlock()' failed. By adjusting height to the last recorded by coinsview
        CBlockIndex* pindexCoinsView = mapBlockIndex[pcoinsTip->GetBestBlock()];
        for (unsigned int i = vinfoBlockFile[nLastBlockFile].nHeightLast + 1; i < vSortedByHeight.size(); i++)
        {
            pindexLastMeta = vSortedByHeight[i].second;
            if(pindexLastMeta->nHeight > pindexCoinsView->nHeight)
                break;
        }

        LogPrintf("%s: Last block properly recorded: #%d %s\n", __func__, pindexLastMeta->nHeight, pindexLastMeta->GetBlockHash().GetHex());

        CBlock lastMetaBlock;
        if (!ReadBlockFromDisk(lastMetaBlock, pindexLastMeta)) {
            isFixed = false;
            strError = strprintf("failed to read block %d from disk", pindexLastMeta->nHeight);
        }

        //set the chain to the block before lastMeta so that the meta block will be seen as new
        chainActive.SetTip(pindexLastMeta->pprev);

        //Process the lastMetaBlock again, using the known location on disk
        CDiskBlockPos blockPos = pindexLastMeta->GetBlockPos();
        CValidationState state;
        ProcessNewBlock(state, NULL, &lastMetaBlock, &blockPos);

        //ensure that everything is as it should be
        if (pcoinsTip->GetBestBlock() != vSortedByHeight[vSortedByHeight.size() - 1].second->GetBlockHash()) {
            isFixed = false;
            strError = "pcoinsTip best block is not correct";
        }

        //properly account for all of the blocks that were not in the meta data. If this is not done the file
        //positioning will be wrong and blocks will be overwritten and later cause serialization errors
        CBlockIndex *pindexLast = vSortedByHeight[vSortedByHeight.size() - 1].second;
        CBlock lastBlock;
        if (!ReadBlockFromDisk(lastBlock, pindexLast)) {
            isFixed = false;
            strError = strprintf("failed to read block %d from disk", pindexLast->nHeight);
        }
        vinfoBlockFile[nLastBlockFile].nHeightLast = pindexLast->nHeight;
        vinfoBlockFile[nLastBlockFile].nSize = pindexLast->GetBlockPos().nPos + ::GetSerializeSize(lastBlock, SER_DISK, CLIENT_VERSION);;
        setDirtyFileInfo.insert(nLastBlockFile);
        FlushStateToDisk(state, FLUSH_STATE_ALWAYS);

        //Print out file info again
        pblocktree->ReadLastBlockFile(nLastBlockFile);
        vinfoBlockFile.resize(nLastBlockFile + 1);
        LogPrintf("%s: last block file = %i\n", __func__, nLastBlockFile);
        for (int nFile = 0; nFile <= nLastBlockFile; nFile++) {
            pblocktree->ReadBlockFileInfo(nFile, vinfoBlockFile[nFile]);
        }
        LogPrintf("%s: last block file info: %s\n", __func__, vinfoBlockFile[nLastBlockFile].ToString());

        if (!isFixed) {
            strError = "Failed reading from database. " + strError + ". The block database is in an inconsistent state and may cause issues in the future."
                                                                     "To force start use -forcestart";
            uiInterface.ThreadSafeMessageBox(strError, "", CClientUIInterface::MSG_ERROR);
            abort();
        }
        LogPrintf("Passed corruption fix\n");
    }

    // Check whether we need to continue reindexing
    bool fReindexing = false;
    pblocktree->ReadReindexing(fReindexing);
    fReindex |= fReindexing;

    // Check whether we have a transaction index
    pblocktree->ReadFlag("txindex", fTxIndex);
    LogPrintf("%s: transaction index %s\n", __func__, fTxIndex ? "enabled" : "disabled");

    // If this is written true before the next client init, then we know the shutdown process failed
    pblocktree->WriteFlag("shutdown", false);

    // Load pointer to end of best chain
    BlockMap::iterator it = mapBlockIndex.find(pcoinsTip->GetBestBlock());
    if (it == mapBlockIndex.end())
        return true;
    chainActive.SetTip(it->second);

    PruneBlockIndexCandidates();

    LogPrintf("%s: hashBestChain=%s height=%d date=%s progress=%f\n", __func__,
<<<<<<< HEAD
              chainActive.Tip()->GetBlockHash().ToString(), chainActive.Height(),
              DateTimeStrFormat("%Y-%m-%d %H:%M:%S", chainActive.Tip()->GetBlockTime()),
              Checkpoints::GuessVerificationProgress(chainActive.Tip()));
=======
        chainActive.Tip()->GetBlockHash().ToString(), chainActive.Height(),
        DateTimeStrFormat("%Y-%m-%d %H:%M:%S", chainActive.Tip()->GetBlockTime()),
        Checkpoints::GuessVerificationProgress(chainparams.Checkpoints(), chainActive.Tip()));
>>>>>>> a4709e8e

    return true;
}

CVerifyDB::CVerifyDB()
{
    uiInterface.ShowProgress(_("Verifying blocks..."), 0);
}

CVerifyDB::~CVerifyDB()
{
    uiInterface.ShowProgress("", 100);
}

bool CVerifyDB::VerifyDB(CCoinsView* coinsview, int nCheckLevel, int nCheckDepth)
{
    LOCK(cs_main);
    if (chainActive.Tip() == NULL || chainActive.Tip()->pprev == NULL)
        return true;

    // Verify blocks in the best chain
    if (nCheckDepth <= 0)
        nCheckDepth = 1000000000; // suffices until the year 19000
    if (nCheckDepth > chainActive.Height())
        nCheckDepth = chainActive.Height();
    nCheckLevel = std::max(0, std::min(4, nCheckLevel));
    LogPrintf("Verifying last %i blocks at level %i\n", nCheckDepth, nCheckLevel);
    CCoinsViewCache coins(coinsview);
    CBlockIndex* pindexState = chainActive.Tip();
    CBlockIndex* pindexFailure = NULL;
    int nGoodTransactions = 0;
    CValidationState state;
    for (CBlockIndex* pindex = chainActive.Tip(); pindex && pindex->pprev; pindex = pindex->pprev) {
        boost::this_thread::interruption_point();
        uiInterface.ShowProgress(_("Verifying blocks..."), std::max(1, std::min(99, (int)(((double)(chainActive.Height() - pindex->nHeight)) / (double)nCheckDepth * (nCheckLevel >= 4 ? 50 : 100)))));
        if (pindex->nHeight < chainActive.Height() - nCheckDepth)
            break;
        CBlock block;
        // check level 0: read from disk
        if (!ReadBlockFromDisk(block, pindex))
            return error("VerifyDB() : *** ReadBlockFromDisk failed at %d, hash=%s", pindex->nHeight, pindex->GetBlockHash().ToString());
        // check level 1: verify block validity
        if (nCheckLevel >= 1 && !CheckBlock(block, state))
            return error("VerifyDB() : *** found bad block at %d, hash=%s\n", pindex->nHeight, pindex->GetBlockHash().ToString());
        // check level 2: verify undo validity
        if (nCheckLevel >= 2 && pindex) {
            CBlockUndo undo;
            CDiskBlockPos pos = pindex->GetUndoPos();
            if (!pos.IsNull()) {
                if (!undo.ReadFromDisk(pos, pindex->pprev->GetBlockHash()))
                    return error("VerifyDB() : *** found bad undo data at %d, hash=%s\n", pindex->nHeight, pindex->GetBlockHash().ToString());
            }
        }
        // check level 3: check for inconsistencies during memory-only disconnect of tip blocks
        if (nCheckLevel >= 3 && pindex == pindexState && (coins.GetCacheSize() + pcoinsTip->GetCacheSize()) <= nCoinCacheSize) {
            bool fClean = true;
            if (!DisconnectBlock(block, state, pindex, coins, &fClean))
                return error("VerifyDB() : *** irrecoverable inconsistency in block data at %d, hash=%s", pindex->nHeight, pindex->GetBlockHash().ToString());
            pindexState = pindex->pprev;
            if (!fClean) {
                nGoodTransactions = 0;
                pindexFailure = pindex;
            } else
                nGoodTransactions += block.vtx.size();
        }
        if (ShutdownRequested())
            return true;
    }
    if (pindexFailure)
        return error("VerifyDB() : *** coin database inconsistencies found (last %i blocks, %i good transactions before that)\n", chainActive.Height() - pindexFailure->nHeight + 1, nGoodTransactions);

    // check level 4: try reconnecting blocks
    if (nCheckLevel >= 4) {
        CBlockIndex* pindex = pindexState;
        while (pindex != chainActive.Tip()) {
            boost::this_thread::interruption_point();
            uiInterface.ShowProgress(_("Verifying blocks..."), std::max(1, std::min(99, 100 - (int)(((double)(chainActive.Height() - pindex->nHeight)) / (double)nCheckDepth * 50))));
            pindex = chainActive.Next(pindex);
            CBlock block;
            if (!ReadBlockFromDisk(block, pindex))
                return error("VerifyDB() : *** ReadBlockFromDisk failed at %d, hash=%s", pindex->nHeight, pindex->GetBlockHash().ToString());
            if (!ConnectBlock(block, state, pindex, coins))
                return error("VerifyDB() : *** found unconnectable block at %d, hash=%s", pindex->nHeight, pindex->GetBlockHash().ToString());
        }
    }

    LogPrintf("No coin database inconsistencies in last %i blocks (%i transactions)\n", chainActive.Height() - pindexState->nHeight, nGoodTransactions);

    return true;
}

void UnloadBlockIndex()
{
    mapBlockIndex.clear();
    setBlockIndexCandidates.clear();
    chainActive.SetTip(NULL);
    pindexBestInvalid = NULL;
}

bool LoadBlockIndex()
{
    // Load block index from databases
    if (!fReindex && !LoadBlockIndexDB())
        return false;
    return true;
}


bool InitBlockIndex()
{
    LOCK(cs_main);
    // Check whether we're already initialized
    if (chainActive.Genesis() != NULL)
        return true;

    // Use the provided setting for -txindex in the new database
    fTxIndex = GetBoolArg("-txindex", true);
    pblocktree->WriteFlag("txindex", fTxIndex);
    LogPrintf("Initializing databases...\n");

    // Only add the genesis block if not reindexing (in which case we reuse the one already on disk)
    if (!fReindex) {
        try {
            CBlock& block = const_cast<CBlock&>(Params().GenesisBlock());
            // Start new block file
            unsigned int nBlockSize = ::GetSerializeSize(block, SER_DISK, CLIENT_VERSION);
            CDiskBlockPos blockPos;
            CValidationState state;
            if (!FindBlockPos(state, blockPos, nBlockSize + 8, 0, block.GetBlockTime()))
                return error("LoadBlockIndex() : FindBlockPos failed");
            if (!WriteBlockToDisk(block, blockPos))
                return error("LoadBlockIndex() : writing genesis block to disk failed");
            CBlockIndex* pindex = AddToBlockIndex(block);
            if (!ReceivedBlockTransactions(block, state, pindex, blockPos))
                return error("LoadBlockIndex() : genesis block not accepted");
            if (!ActivateBestChain(state, &block))
                return error("LoadBlockIndex() : genesis block cannot be activated");
            // Force a chainstate write so that when we VerifyDB in a moment, it doesnt check stale data
            return FlushStateToDisk(state, FLUSH_STATE_ALWAYS);
        } catch (std::runtime_error& e) {
            return error("LoadBlockIndex() : failed to initialize block database: %s", e.what());
        }
    }

    return true;
}


bool LoadExternalBlockFile(FILE* fileIn, CDiskBlockPos* dbp)
{
    // Map of disk positions for blocks with unknown parent (only used for reindex)
    static std::multimap<uint256, CDiskBlockPos> mapBlocksUnknownParent;
    int64_t nStart = GetTimeMillis();

    int nLoaded = 0;
    try {
        // This takes over fileIn and calls fclose() on it in the CBufferedFile destructor
        CBufferedFile blkdat(fileIn, 2 * MAX_BLOCK_SIZE, MAX_BLOCK_SIZE + 8, SER_DISK, CLIENT_VERSION);
        uint64_t nRewind = blkdat.GetPos();
        while (!blkdat.eof()) {
            boost::this_thread::interruption_point();

            blkdat.SetPos(nRewind);
            nRewind++;         // start one byte further next time, in case of failure
            blkdat.SetLimit(); // remove former limit
            unsigned int nSize = 0;
            try {
                // locate a header
                unsigned char buf[MESSAGE_START_SIZE];
                blkdat.FindByte(Params().MessageStart()[0]);
                nRewind = blkdat.GetPos() + 1;
                blkdat >> FLATDATA(buf);
                if (memcmp(buf, Params().MessageStart(), MESSAGE_START_SIZE))
                    continue;
                // read size
                blkdat >> nSize;
                if (nSize < 80 || nSize > MAX_BLOCK_SIZE)
                    continue;
            } catch (const std::exception&) {
                // no valid block header found; don't complain
                break;
            }
            try {
                // read block
                uint64_t nBlockPos = blkdat.GetPos();
                if (dbp)
                    dbp->nPos = nBlockPos;
                blkdat.SetLimit(nBlockPos + nSize);
                blkdat.SetPos(nBlockPos);
                CBlock block;
                blkdat >> block;
                nRewind = blkdat.GetPos();

                // detect out of order blocks, and store them for later
                uint256 hash = block.GetHash();
                if (hash != Params().HashGenesisBlock() && mapBlockIndex.find(block.hashPrevBlock) == mapBlockIndex.end()) {
                    LogPrint("reindex", "%s: Out of order block %s, parent %s not known\n", __func__, hash.ToString(),
                             block.hashPrevBlock.ToString());
                    if (dbp)
                        mapBlocksUnknownParent.insert(std::make_pair(block.hashPrevBlock, *dbp));
                    continue;
                }

                // process in case the block isn't known yet
                if (mapBlockIndex.count(hash) == 0 || (mapBlockIndex[hash]->nStatus & BLOCK_HAVE_DATA) == 0) {
                    CValidationState state;
                    if (ProcessNewBlock(state, NULL, &block, dbp))
                        nLoaded++;
                    if (state.IsError())
                        break;
                } else if (hash != Params().HashGenesisBlock() && mapBlockIndex[hash]->nHeight % 1000 == 0) {
                    LogPrintf("Block Import: already had block %s at height %d\n", hash.ToString(), mapBlockIndex[hash]->nHeight);
                }

                // Recursively process earlier encountered successors of this block
                deque<uint256> queue;
                queue.push_back(hash);
                while (!queue.empty()) {
                    uint256 head = queue.front();
                    queue.pop_front();
                    std::pair<std::multimap<uint256, CDiskBlockPos>::iterator, std::multimap<uint256, CDiskBlockPos>::iterator> range = mapBlocksUnknownParent.equal_range(head);
                    while (range.first != range.second) {
                        std::multimap<uint256, CDiskBlockPos>::iterator it = range.first;
                        if (ReadBlockFromDisk(block, it->second)) {
                            LogPrintf("%s: Processing out of order child %s of %s\n", __func__, block.GetHash().ToString(),
                                      head.ToString());
                            CValidationState dummy;
                            if (ProcessNewBlock(dummy, NULL, &block, &it->second)) {
                                nLoaded++;
                                queue.push_back(block.GetHash());
                            }
                        }
                        range.first++;
                        mapBlocksUnknownParent.erase(it);
                    }
                }
            } catch (std::exception& e) {
                LogPrintf("%s : Deserialize or I/O error - %s", __func__, e.what());
            }
        }
    } catch (std::runtime_error& e) {
        AbortNode(std::string("System error: ") + e.what());
    }
    if (nLoaded > 0)
        LogPrintf("Loaded %i blocks from external file in %dms\n", nLoaded, GetTimeMillis() - nStart);
    return nLoaded > 0;
}

static void CheckBlockIndex()
{
    if (!fCheckBlockIndex) return;

    LOCK(cs_main);

    // During a reindex, we read the genesis block and call CheckBlockIndex before ActivateBestChain,
    // so we have the genesis block in mapBlockIndex but no active chain.  (A few of the tests when
    // iterating the block tree require that chainActive has been initialized.)
    if (chainActive.Height() < 0) {
        assert(mapBlockIndex.size() <= 1);
        return;
    }

    // Build forward-pointing map of the entire block tree.
    std::multimap<CBlockIndex*, CBlockIndex*> forward;
    for (BlockMap::iterator it = mapBlockIndex.begin(); it != mapBlockIndex.end(); it++) {
        forward.insert(std::make_pair(it->second->pprev, it->second));
    }

    assert(forward.size() == mapBlockIndex.size());

    std::pair<std::multimap<CBlockIndex*, CBlockIndex*>::iterator, std::multimap<CBlockIndex*, CBlockIndex*>::iterator> rangeGenesis = forward.equal_range(NULL);
    CBlockIndex* pindex = rangeGenesis.first->second;
    rangeGenesis.first++;
    assert(rangeGenesis.first == rangeGenesis.second); // There is only one index entry with parent NULL.

    // Iterate over the entire block tree, using depth-first search.
    // Along the way, remember whether there are blocks on the path from genesis
    // block being explored which are the first to have certain properties.
    size_t nNodes = 0;
    int nHeight = 0;
    CBlockIndex* pindexFirstInvalid = NULL;         // Oldest ancestor of pindex which is invalid.
    CBlockIndex* pindexFirstMissing = NULL;         // Oldest ancestor of pindex which does not have BLOCK_HAVE_DATA.
    CBlockIndex* pindexFirstNotTreeValid = NULL;    // Oldest ancestor of pindex which does not have BLOCK_VALID_TREE (regardless of being valid or not).
    CBlockIndex* pindexFirstNotChainValid = NULL;   // Oldest ancestor of pindex which does not have BLOCK_VALID_CHAIN (regardless of being valid or not).
    CBlockIndex* pindexFirstNotScriptsValid = NULL; // Oldest ancestor of pindex which does not have BLOCK_VALID_SCRIPTS (regardless of being valid or not).
    while (pindex != NULL) {
        nNodes++;
        if (pindexFirstInvalid == NULL && pindex->nStatus & BLOCK_FAILED_VALID) pindexFirstInvalid = pindex;
        if (pindexFirstMissing == NULL && !(pindex->nStatus & BLOCK_HAVE_DATA)) pindexFirstMissing = pindex;
        if (pindex->pprev != NULL && pindexFirstNotTreeValid == NULL && (pindex->nStatus & BLOCK_VALID_MASK) < BLOCK_VALID_TREE) pindexFirstNotTreeValid = pindex;
        if (pindex->pprev != NULL && pindexFirstNotChainValid == NULL && (pindex->nStatus & BLOCK_VALID_MASK) < BLOCK_VALID_CHAIN) pindexFirstNotChainValid = pindex;
        if (pindex->pprev != NULL && pindexFirstNotScriptsValid == NULL && (pindex->nStatus & BLOCK_VALID_MASK) < BLOCK_VALID_SCRIPTS) pindexFirstNotScriptsValid = pindex;

        // Begin: actual consistency checks.
        if (pindex->pprev == NULL) {
            // Genesis block checks.
            assert(pindex->GetBlockHash() == Params().HashGenesisBlock()); // Genesis block's hash must match.
            assert(pindex == chainActive.Genesis());                       // The current active chain's genesis block must be this block.
        }

        // HAVE_DATA is equivalent to VALID_TRANSACTIONS and equivalent to nTx > 0 (we stored the number of transactions in the block)
        assert(!(pindex->nStatus & BLOCK_HAVE_DATA) == (pindex->nTx == 0));
        assert(((pindex->nStatus & BLOCK_VALID_MASK) >= BLOCK_VALID_TRANSACTIONS) == (pindex->nTx > 0));
        if (pindex->nChainTx == 0) assert(pindex->nSequenceId == 0); // nSequenceId can't be set for blocks that aren't linked
        // All parents having data is equivalent to all parents being VALID_TRANSACTIONS, which is equivalent to nChainTx being set.
        assert((pindexFirstMissing != NULL) == (pindex->nChainTx == 0));                                             // nChainTx == 0 is used to signal that all parent block's transaction data is available.
        assert(pindex->nHeight == nHeight);                                                                          // nHeight must be consistent.
        assert(pindex->pprev == NULL || pindex->nChainWork >= pindex->pprev->nChainWork);                            // For every block except the genesis block, the chainwork must be larger than the parent's.
        assert(nHeight < 2 || (pindex->pskip && (pindex->pskip->nHeight < nHeight)));                                // The pskip pointer must point back for all but the first 2 blocks.
        assert(pindexFirstNotTreeValid == NULL);                                                                     // All mapBlockIndex entries must at least be TREE valid
        if ((pindex->nStatus & BLOCK_VALID_MASK) >= BLOCK_VALID_TREE) assert(pindexFirstNotTreeValid == NULL);       // TREE valid implies all parents are TREE valid
        if ((pindex->nStatus & BLOCK_VALID_MASK) >= BLOCK_VALID_CHAIN) assert(pindexFirstNotChainValid == NULL);     // CHAIN valid implies all parents are CHAIN valid
        if ((pindex->nStatus & BLOCK_VALID_MASK) >= BLOCK_VALID_SCRIPTS) assert(pindexFirstNotScriptsValid == NULL); // SCRIPTS valid implies all parents are SCRIPTS valid
        if (pindexFirstInvalid == NULL) {
            // Checks for not-invalid blocks.
            assert((pindex->nStatus & BLOCK_FAILED_MASK) == 0); // The failed mask cannot be set for blocks without invalid parents.
        }
        if (!CBlockIndexWorkComparator()(pindex, chainActive.Tip()) && pindexFirstMissing == NULL) {
            if (pindexFirstInvalid == NULL) { // If this block sorts at least as good as the current tip and is valid, it must be in setBlockIndexCandidates.
                assert(setBlockIndexCandidates.count(pindex));
            }
        } else { // If this block sorts worse than the current tip, it cannot be in setBlockIndexCandidates.
            assert(setBlockIndexCandidates.count(pindex) == 0);
        }
        // Check whether this block is in mapBlocksUnlinked.
        std::pair<std::multimap<CBlockIndex*, CBlockIndex*>::iterator, std::multimap<CBlockIndex*, CBlockIndex*>::iterator> rangeUnlinked = mapBlocksUnlinked.equal_range(pindex->pprev);
        bool foundInUnlinked = false;
        while (rangeUnlinked.first != rangeUnlinked.second) {
            assert(rangeUnlinked.first->first == pindex->pprev);
            if (rangeUnlinked.first->second == pindex) {
                foundInUnlinked = true;
                break;
            }
            rangeUnlinked.first++;
        }
        if (pindex->pprev && pindex->nStatus & BLOCK_HAVE_DATA && pindexFirstMissing != NULL) {
            if (pindexFirstInvalid == NULL) { // If this block has block data available, some parent doesn't, and has no invalid parents, it must be in mapBlocksUnlinked.
                assert(foundInUnlinked);
            }
        } else { // If this block does not have block data available, or all parents do, it cannot be in mapBlocksUnlinked.
            assert(!foundInUnlinked);
        }
        // assert(pindex->GetBlockHash() == pindex->GetBlockHeader().GetHash()); // Perhaps too slow
        // End: actual consistency checks.

        // Try descending into the first subnode.
        std::pair<std::multimap<CBlockIndex*, CBlockIndex*>::iterator, std::multimap<CBlockIndex*, CBlockIndex*>::iterator> range = forward.equal_range(pindex);
        if (range.first != range.second) {
            // A subnode was found.
            pindex = range.first->second;
            nHeight++;
            continue;
        }
        // This is a leaf node.
        // Move upwards until we reach a node of which we have not yet visited the last child.
        while (pindex) {
            // We are going to either move to a parent or a sibling of pindex.
            // If pindex was the first with a certain property, unset the corresponding variable.
            if (pindex == pindexFirstInvalid) pindexFirstInvalid = NULL;
            if (pindex == pindexFirstMissing) pindexFirstMissing = NULL;
            if (pindex == pindexFirstNotTreeValid) pindexFirstNotTreeValid = NULL;
            if (pindex == pindexFirstNotChainValid) pindexFirstNotChainValid = NULL;
            if (pindex == pindexFirstNotScriptsValid) pindexFirstNotScriptsValid = NULL;
            // Find our parent.
            CBlockIndex* pindexPar = pindex->pprev;
            // Find which child we just visited.
            std::pair<std::multimap<CBlockIndex*, CBlockIndex*>::iterator, std::multimap<CBlockIndex*, CBlockIndex*>::iterator> rangePar = forward.equal_range(pindexPar);
            while (rangePar.first->second != pindex) {
                assert(rangePar.first != rangePar.second); // Our parent must have at least the node we're coming from as child.
                rangePar.first++;
            }
            // Proceed to the next one.
            rangePar.first++;
            if (rangePar.first != rangePar.second) {
                // Move to the sibling.
                pindex = rangePar.first->second;
                break;
            } else {
                // Move up further.
                pindex = pindexPar;
                nHeight--;
                continue;
            }
        }
    }

    // Check that we actually traversed the entire map.
    assert(nNodes == forward.size());
}

//////////////////////////////////////////////////////////////////////////////
//
// CAlert
//

string GetWarnings(string strFor)
{
    int nPriority = 0;
    string strStatusBar;
    string strRPC;

    if (!CLIENT_VERSION_IS_RELEASE)
        strStatusBar = _("This is a pre-release test build - use at your own risk - do not use for mining or merchant applications");

    if (GetBoolArg("-testsafemode", false))
        strStatusBar = strRPC = "testsafemode enabled";

    // Misc warnings like out of disk space and clock is wrong
    if (strMiscWarning != "") {
        nPriority = 1000;
        strStatusBar = strMiscWarning;
    }

    if (fLargeWorkForkFound) {
        nPriority = 2000;
        strStatusBar = strRPC = _("Warning: The network does not appear to fully agree! Some miners appear to be experiencing issues.");
    } else if (fLargeWorkInvalidChainFound) {
        nPriority = 2000;
        strStatusBar = strRPC = _("Warning: We do not appear to fully agree with our peers! You may need to upgrade, or other nodes may need to upgrade.");
    }

    // Alerts
    {
        LOCK(cs_mapAlerts);
        BOOST_FOREACH (PAIRTYPE(const uint256, CAlert) & item, mapAlerts) {
            const CAlert& alert = item.second;
            if (alert.AppliesToMe() && alert.nPriority > nPriority) {
                nPriority = alert.nPriority;
                strStatusBar = alert.strStatusBar;
            }
        }
    }

    if (strFor == "statusbar")
        return strStatusBar;
    else if (strFor == "rpc")
        return strRPC;
    assert(!"GetWarnings() : invalid parameter");
    return "error";
}


//////////////////////////////////////////////////////////////////////////////
//
// Messages
//


bool static AlreadyHave(const CInv& inv)
{
    switch (inv.type) {
        case MSG_TX: {
            bool txInMap = false;
            txInMap = mempool.exists(inv.hash);
            return txInMap || mapOrphanTransactions.count(inv.hash) ||
                   pcoinsTip->HaveCoins(inv.hash);
        }
        case MSG_BLOCK:
            return mapBlockIndex.count(inv.hash);
        case MSG_TXLOCK_REQUEST:
            return mapTxLockReq.count(inv.hash) ||
                   mapTxLockReqRejected.count(inv.hash);
        case MSG_TXLOCK_VOTE:
            return mapTxLockVote.count(inv.hash);
        case MSG_SPORK:
            return mapSporks.count(inv.hash);
        case MSG_MASTERNODE_WINNER:
            return mapSeenMasternodeVotes.count(inv.hash);
    }
    // Don't know what it is, just say we already got one
    return true;
}


void static ProcessGetData(CNode* pfrom)
{
    std::deque<CInv>::iterator it = pfrom->vRecvGetData.begin();

    vector<CInv> vNotFound;

    LOCK(cs_main);

    while (it != pfrom->vRecvGetData.end()) {
        // Don't bother if send buffer is too full to respond anyway
        if (pfrom->nSendSize >= SendBufferSize())
            break;

        const CInv& inv = *it;
        {
            boost::this_thread::interruption_point();
            it++;

            if (inv.type == MSG_BLOCK || inv.type == MSG_FILTERED_BLOCK) {
                bool send = false;
                BlockMap::iterator mi = mapBlockIndex.find(inv.hash);
                if (mi != mapBlockIndex.end()) {
                    if (chainActive.Contains(mi->second)) {
                        send = true;
                    } else {
                        // To prevent fingerprinting attacks, only send blocks outside of the active
                        // chain if they are valid, and no more than a max reorg depth than the best header
                        // chain we know about.
                        send = mi->second->IsValid(BLOCK_VALID_SCRIPTS) && (pindexBestHeader != NULL) &&
                               (chainActive.Height() - mi->second->nHeight < Params().MaxReorganizationDepth());
                        if (!send) {
                            LogPrintf("ProcessGetData(): ignoring request from peer=%i for old block that isn't in the main chain\n", pfrom->GetId());
                        }
                    }
                }
                if (send) {
                    // Send block from disk
                    CBlock block;
                    if (!ReadBlockFromDisk(block, (*mi).second))
                        assert(!"cannot load block from disk");
                    if (inv.type == MSG_BLOCK)
                        pfrom->PushMessage("block", block);
                    else // MSG_FILTERED_BLOCK)
                    {
                        LOCK(pfrom->cs_filter);
                        if (pfrom->pfilter) {
                            CMerkleBlock merkleBlock(block, *pfrom->pfilter);
                            pfrom->PushMessage("merkleblock", merkleBlock);
                            // CMerkleBlock just contains hashes, so also push any transactions in the block the client did not see
                            // This avoids hurting performance by pointlessly requiring a round-trip
                            // Note that there is currently no way for a node to request any single transactions we didnt send here -
                            // they must either disconnect and retry or request the full block.
                            // Thus, the protocol spec specified allows for us to provide duplicate txn here,
                            // however we MUST always provide at least what the remote peer needs
                            typedef std::pair<unsigned int, uint256> PairType;
                            BOOST_FOREACH (PairType& pair, merkleBlock.vMatchedTxn)
                            if (!pfrom->setInventoryKnown.count(CInv(MSG_TX, pair.second)))
                                pfrom->PushMessage("tx", block.vtx[pair.first]);
                        }
                        // else
                        // no response
                    }

                    // Trigger them to send a getblocks request for the next batch of inventory
                    if (inv.hash == pfrom->hashContinue) {
                        // Bypass PushInventory, this must send even if redundant,
                        // and we want it right after the last block so they don't
                        // wait for other stuff first.
                        vector<CInv> vInv;
                        vInv.push_back(CInv(MSG_BLOCK, chainActive.Tip()->GetBlockHash()));
                        pfrom->PushMessage("inv", vInv);
                        pfrom->hashContinue = 0;
                    }
                }
            } else if (inv.IsKnownType()) {
                // Send stream from relay memory
                bool pushed = false;
                {
                    LOCK(cs_mapRelay);
                    map<CInv, CDataStream>::iterator mi = mapRelay.find(inv);
                    if (mi != mapRelay.end()) {
                        pfrom->PushMessage(inv.GetCommand(), (*mi).second);
                        pushed = true;
                    }
                }

                if (!pushed && inv.type == MSG_TX) {
                    CTransaction tx;
                    if (mempool.lookup(inv.hash, tx)) {
                        CDataStream ss(SER_NETWORK, PROTOCOL_VERSION);
                        ss.reserve(1000);
                        ss << tx;
                        pfrom->PushMessage("tx", ss);
                        pushed = true;
                    }
                }
                if (!pushed && inv.type == MSG_TXLOCK_VOTE) {
                    if (mapTxLockVote.count(inv.hash)) {
                        CDataStream ss(SER_NETWORK, PROTOCOL_VERSION);
                        ss.reserve(1000);
                        ss << mapTxLockVote[inv.hash];
                        pfrom->PushMessage("txlvote", ss);
                        pushed = true;
                    }
                }
                if (!pushed && inv.type == MSG_TXLOCK_REQUEST) {
                    if (mapTxLockReq.count(inv.hash)) {
                        CDataStream ss(SER_NETWORK, PROTOCOL_VERSION);
                        ss.reserve(1000);
                        ss << mapTxLockReq[inv.hash];
                        pfrom->PushMessage("ix", ss);
                        pushed = true;
                    }
                }
                if (!pushed && inv.type == MSG_SPORK) {
                    if (mapSporks.count(inv.hash)) {
                        CDataStream ss(SER_NETWORK, PROTOCOL_VERSION);
                        ss.reserve(1000);
                        ss << mapSporks[inv.hash];
                        pfrom->PushMessage("spork", ss);
                        pushed = true;
                    }
                }
                if (!pushed && inv.type == MSG_MASTERNODE_WINNER) {
                    if (mapSeenMasternodeVotes.count(inv.hash)) {
                        CDataStream ss(SER_NETWORK, PROTOCOL_VERSION);
                        int a = 0;
                        ss.reserve(1000);
                        ss << mapSeenMasternodeVotes[inv.hash] << a;
                        pfrom->PushMessage("mnw", ss);
                        pushed = true;
                    }
                }

                if (!pushed) {
                    vNotFound.push_back(inv);
                }
            }

            // Track requests for our stuff.
            g_signals.Inventory(inv.hash);

            if (inv.type == MSG_BLOCK || inv.type == MSG_FILTERED_BLOCK)
                break;
        }
    }

    pfrom->vRecvGetData.erase(pfrom->vRecvGetData.begin(), it);

    if (!vNotFound.empty()) {
        // Let the peer know that we didn't find what it asked for, so it doesn't
        // have to wait around forever. Currently only SPV clients actually care
        // about this message: it's needed when they are recursively walking the
        // dependencies of relevant unconfirmed transactions. SPV clients want to
        // do that because they want to know about (and store and rebroadcast and
        // risk analyze) the dependencies of transactions relevant to them, without
        // having to download the entire memory pool.
        pfrom->PushMessage("notfound", vNotFound);
    }
}

static bool ProcessMessage(CNode* pfrom, const string &strCommand, CDataStream& vRecv, int64_t nTimeReceived)
{
    RandAddSeedPerfmon();
    if (fDebug) {
        LogPrintf("received: %s (%u bytes) peer=%d\n", SanitizeString(strCommand), vRecv.size(), pfrom->id);
    }

    if (mapArgs.count("-dropmessagestest") && GetRand(atoi(mapArgs["-dropmessagestest"])) == 0) {
        LogPrintf("dropmessagestest DROPPING RECV MESSAGE\n");
        return true;
    }

    if (strCommand == "version") {
        // Each connection can only send one version message
        if (pfrom->nVersion != 0) {
            pfrom->PushMessage("reject", strCommand, REJECT_DUPLICATE, string("Duplicate version message"));
            Misbehaving(pfrom->GetId(), 1);
            return false;
        }

        int64_t nTime;
        CAddress addrMe;
        CAddress addrFrom;
        uint64_t nNonce = 1;
        vRecv >> pfrom->nVersion >> pfrom->nServices >> nTime >> addrMe;
        if (pfrom->nVersion < ActiveProtocol()) {
            // disconnect from peers older than this proto version
            LogPrintf("peer=%d using obsolete version %i; disconnecting\n", pfrom->id, pfrom->nVersion);
            pfrom->PushMessage("reject", strCommand, REJECT_OBSOLETE,
                               strprintf("Version must be %d or greater", ActiveProtocol()));
            pfrom->fDisconnect = true;
            return false;
        }

        if (pfrom->nVersion == 10300)
            pfrom->nVersion = 300;
        if (!vRecv.empty())
            vRecv >> addrFrom >> nNonce;
        if (!vRecv.empty()) {
            vRecv >> LIMITED_STRING(pfrom->strSubVer, 256);
            pfrom->cleanSubVer = SanitizeString(pfrom->strSubVer);
        }
        if (!vRecv.empty())
            vRecv >> pfrom->nStartingHeight;
        if (!vRecv.empty())
            vRecv >> pfrom->fRelayTxes; // set to true after we get the first filter* message
        else
            pfrom->fRelayTxes = true;

        // Disconnect if we connected to ourself
        if (nNonce == nLocalHostNonce && nNonce > 1) {
            LogPrintf("connected to self at %s, disconnecting\n", pfrom->addr.ToString());
            pfrom->fDisconnect = true;
            return true;
        }

        pfrom->addrLocal = addrMe;
        if (pfrom->fInbound && addrMe.IsRoutable()) {
            SeenLocal(addrMe);
        }

        // Be shy and don't send version until we hear
        if (pfrom->fInbound)
            pfrom->PushVersion();

        pfrom->fClient = !(pfrom->nServices & NODE_NETWORK);

        // Potentially mark this peer as a preferred download peer.
        UpdatePreferredDownload(pfrom, State(pfrom->GetId()));

        // Change version
        pfrom->PushMessage("verack");
        pfrom->ssSend.SetVersion(min(pfrom->nVersion, PROTOCOL_VERSION));

        if (!pfrom->fInbound) {
            // Advertise our address
            if (fListen && !IsInitialBlockDownload()) {
                CAddress addr = GetLocalAddress(&pfrom->addr);
                if (addr.IsRoutable()) {
                    pfrom->PushAddress(addr);
                } else if (IsPeerAddrLocalGood(pfrom)) {
                    addr.SetIP(pfrom->addrLocal);
                    pfrom->PushAddress(addr);
                }
            }

            // Get recent addresses
            if (pfrom->fOneShot || pfrom->nVersion >= CADDR_TIME_VERSION || addrman.size() < 1000) {
                pfrom->PushMessage("getaddr");
                pfrom->fGetAddr = true;
            }
            addrman.Good(pfrom->addr);
        } else {
            if (((CNetAddr)pfrom->addr) == (CNetAddr)addrFrom) {
                addrman.Add(addrFrom, addrFrom);
                addrman.Good(addrFrom);
            }
        }

        // Relay alerts
        {
            LOCK(cs_mapAlerts);
            BOOST_FOREACH (PAIRTYPE(const uint256, CAlert) & item, mapAlerts)
            item.second.RelayTo(pfrom);
        }

        pfrom->fSuccessfullyConnected = true;

        string remoteAddr;
        if (fLogIPs)
            remoteAddr = ", peeraddr=" + pfrom->addr.ToString();

        LogPrintf("receive version message: %s: version %d, blocks=%d, us=%s, peer=%d%s\n",
                  pfrom->cleanSubVer, pfrom->nVersion,
                  pfrom->nStartingHeight, addrMe.ToString(), pfrom->id,
                  remoteAddr);

        AddTimeData(pfrom->addr, nTime);
    }


    else if (pfrom->nVersion == 0) {
        // Must have a version message before anything else
        Misbehaving(pfrom->GetId(), 1);
        return false;
    }


    else if (strCommand == "verack") {
        pfrom->SetRecvVersion(min(pfrom->nVersion, PROTOCOL_VERSION));

        // Mark this node as currently connected, so we update its timestamp later.
        if (pfrom->fNetworkNode) {
            LOCK(cs_main);
            State(pfrom->GetId())->fCurrentlyConnected = true;
        }
    }


    else if (strCommand == "addr") {
        vector<CAddress> vAddr;
        vRecv >> vAddr;

        // Don't want addr from older versions unless seeding
        if (pfrom->nVersion < CADDR_TIME_VERSION && addrman.size() > 1000)
            return true;
        if (vAddr.size() > 1000) {
            Misbehaving(pfrom->GetId(), 20);
            return error("message addr size() = %u", vAddr.size());
        }

        // Store the new addresses
        vector<CAddress> vAddrOk;
        int64_t nNow = GetAdjustedTime();
        int64_t nSince = nNow - 10 * 60;
        BOOST_FOREACH (CAddress& addr, vAddr) {
            boost::this_thread::interruption_point();

            if (addr.nTime <= 100000000 || addr.nTime > nNow + 10 * 60)
                addr.nTime = nNow - 5 * 24 * 60 * 60;
            pfrom->AddAddressKnown(addr);
            bool fReachable = IsReachable(addr);
            if (addr.nTime > nSince && !pfrom->fGetAddr && vAddr.size() <= 10 && addr.IsRoutable()) {
                // Relay to a limited number of other nodes
                {
                    LOCK(cs_vNodes);
                    // Use deterministic randomness to send to the same nodes for 24 hours
                    // at a time so the setAddrKnowns of the chosen nodes prevent repeats
                    static uint256 hashSalt;
                    if (hashSalt == 0)
                        hashSalt = GetRandHash();
                    uint64_t hashAddr = addr.GetHash();
                    uint256 hashRand = hashSalt ^ (hashAddr << 32) ^ ((GetTime() + hashAddr) / (24 * 60 * 60));
                    hashRand = Hash(BEGIN(hashRand), END(hashRand));
                    multimap<uint256, CNode*> mapMix;
                    BOOST_FOREACH (CNode* pnode, vNodes) {
                        if (pnode->nVersion < CADDR_TIME_VERSION)
                            continue;
                        unsigned int nPointer;
                        memcpy(&nPointer, &pnode, sizeof(nPointer));
                        uint256 hashKey = hashRand ^ nPointer;
                        hashKey = Hash(BEGIN(hashKey), END(hashKey));
                        mapMix.insert(make_pair(hashKey, pnode));
                    }
                    int nRelayNodes = fReachable ? 2 : 1; // limited relaying of addresses outside our network(s)
                    for (multimap<uint256, CNode*>::iterator mi = mapMix.begin(); mi != mapMix.end() && nRelayNodes-- > 0; ++mi)
                        ((*mi).second)->PushAddress(addr);
                }
            }
            // Do not store addresses outside our network
            if (fReachable)
                vAddrOk.push_back(addr);
        }
        addrman.Add(vAddrOk, pfrom->addr, 2 * 60 * 60);
        if (vAddr.size() < 1000)
            pfrom->fGetAddr = false;
        if (pfrom->fOneShot)
            pfrom->fDisconnect = true;
    }


    else if (strCommand == "inv") {
        vector<CInv> vInv;
        vRecv >> vInv;
        if (vInv.size() > MAX_INV_SZ) {
            Misbehaving(pfrom->GetId(), 20);
            return error("message inv size() = %u", vInv.size());
        }

        LOCK(cs_main);

        std::vector<CInv> vToFetch;

        for (unsigned int nInv = 0; nInv < vInv.size(); nInv++) {
            const CInv& inv = vInv[nInv];

            boost::this_thread::interruption_point();
            pfrom->AddInventoryKnown(inv);

            bool fAlreadyHave = AlreadyHave(inv);
            LogPrint("net", "got inv: %s  %s peer=%d\n", inv.ToString(), fAlreadyHave ? "have" : "new", pfrom->id);

            if (!fAlreadyHave && !fImporting && !fReindex && inv.type != MSG_BLOCK)
                pfrom->AskFor(inv);


            if (inv.type == MSG_BLOCK) {
                UpdateBlockAvailability(pfrom->GetId(), inv.hash);
                if (!fAlreadyHave && !fImporting && !fReindex && !mapBlocksInFlight.count(inv.hash)) {
                    // Add this to the list of blocks to request
                    vToFetch.push_back(inv);
                    LogPrint("net", "getblocks (%d) %s to peer=%d\n", pindexBestHeader->nHeight, inv.hash.ToString(), pfrom->id);
                }
            }

            // Track requests for our stuff
            g_signals.Inventory(inv.hash);

            if (pfrom->nSendSize > (SendBufferSize() * 2)) {
                Misbehaving(pfrom->GetId(), 50);
                return error("send buffer size() = %u", pfrom->nSendSize);
            }
        }

        if (!vToFetch.empty())
            pfrom->PushMessage("getdata", vToFetch);
    }


    else if (strCommand == "getdata") {
        vector<CInv> vInv;
        vRecv >> vInv;
        if (vInv.size() > MAX_INV_SZ) {
            Misbehaving(pfrom->GetId(), 20);
            return error("message getdata size() = %u", vInv.size());
        }

        if (fDebug || (vInv.size() != 1))
            LogPrint("net", "received getdata (%u invsz) peer=%d\n", vInv.size(), pfrom->id);

        if ((fDebug && vInv.size() > 0) || (vInv.size() == 1))
            LogPrint("net", "received getdata for: %s peer=%d\n", vInv[0].ToString(), pfrom->id);

        pfrom->vRecvGetData.insert(pfrom->vRecvGetData.end(), vInv.begin(), vInv.end());
        ProcessGetData(pfrom);
    }


    else if (strCommand == "getblocks" || strCommand == "getheaders") {
        CBlockLocator locator;
        uint256 hashStop;
        vRecv >> locator >> hashStop;

        LOCK(cs_main);

        // Find the last block the caller has in the main chain
        CBlockIndex* pindex = FindForkInGlobalIndex(chainActive, locator);

        // Send the rest of the chain
        if (pindex)
            pindex = chainActive.Next(pindex);

        int nLimit = 500;
        LogPrintf("getblocks %d to %s limit %d from peer=%d\n", (pindex ? pindex->nHeight : -1), hashStop == uint256(0) ? "end" : hashStop.ToString(), nLimit, pfrom->id);
        for (; pindex; pindex = chainActive.Next(pindex)) {
            if (pindex->GetBlockHash() == hashStop) {
                LogPrint("net", "  getblocks stopping at %d %s\n", pindex->nHeight, pindex->GetBlockHash().ToString());
                break;
            }
            pfrom->PushInventory(CInv(MSG_BLOCK, pindex->GetBlockHash()));
            if (--nLimit <= 0) {
                // When this block is requested, we'll send an inv that'll make them
                // getblocks the next batch of inventory.
                LogPrint("net", "  getblocks stopping at limit %d %s\n", pindex->nHeight, pindex->GetBlockHash().ToString());
                pfrom->hashContinue = pindex->GetBlockHash();
                break;
            }
        }
    }


    else if (strCommand == "headers" && Params().HeadersFirstSyncingActive()) {
        CBlockLocator locator;
        uint256 hashStop;
        vRecv >> locator >> hashStop;

        LOCK(cs_main);

        if (IsInitialBlockDownload())
            return true;

        CBlockIndex* pindex = NULL;
        if (locator.IsNull()) {
            // If locator is null, return the hashStop block
            BlockMap::iterator mi = mapBlockIndex.find(hashStop);
            if (mi == mapBlockIndex.end())
                return true;
            pindex = (*mi).second;
        } else {
            // Find the last block the caller has in the main chain
            pindex = FindForkInGlobalIndex(chainActive, locator);
            if (pindex)
                pindex = chainActive.Next(pindex);
        }

        // we must use CBlocks, as CBlockHeaders won't include the 0x00 nTx count at the end
        vector<CBlock> vHeaders;
        int nLimit = MAX_HEADERS_RESULTS;
        if (fDebug)
            LogPrintf("getheaders %d to %s from peer=%d\n", (pindex ? pindex->nHeight : -1), hashStop.ToString(), pfrom->id);
        for (; pindex; pindex = chainActive.Next(pindex)) {
            vHeaders.push_back(pindex->GetBlockHeader());
            if (--nLimit <= 0 || pindex->GetBlockHash() == hashStop)
                break;
        }
        pfrom->PushMessage("headers", vHeaders);
    }


    else if (strCommand == "tx") {
        vector<uint256> vWorkQueue;
        vector<uint256> vEraseQueue;
        CTransaction tx;

        //masternode signed transaction
        bool ignoreFees = false;
        CTxIn vin;
        vector<unsigned char> vchSig;

        vRecv >> tx;

        CInv inv(MSG_TX, tx.GetHash());
        pfrom->AddInventoryKnown(inv);

        LOCK(cs_main);

        bool fMissingInputs = false;
        CValidationState state;

        mapAlreadyAskedFor.erase(inv);

#       if defined(DEBUG_DUMP_STAKING_INFO)&&defined(DEBUG_DUMP_Message_TX)
        DEBUG_DUMP_Message_TX();
#       endif

        if (AcceptToMemoryPool(mempool, state, tx, true, &fMissingInputs, false, ignoreFees)) {
            mempool.check(pcoinsTip);
            RelayTransaction(tx);
            vWorkQueue.push_back(inv.hash);

            LogPrint("mempool", "AcceptToMemoryPool: peer=%d %s : accepted %s (poolsz %u)\n",
                     pfrom->id, pfrom->cleanSubVer,
                     tx.GetHash().ToString(),
                     mempool.mapTx.size());

            // Recursively process any orphan transactions that depended on this one
            set<NodeId> setMisbehaving;
            for (unsigned int i = 0; i < vWorkQueue.size(); i++) {
                map<uint256, set<uint256> >::iterator itByPrev = mapOrphanTransactionsByPrev.find(vWorkQueue[i]);
                if (itByPrev == mapOrphanTransactionsByPrev.end())
                    continue;
                for (set<uint256>::iterator mi = itByPrev->second.begin();
                     mi != itByPrev->second.end();
                     ++mi) {
                    const uint256& orphanHash = *mi;
                    const CTransaction& orphanTx = mapOrphanTransactions[orphanHash].tx;
                    NodeId fromPeer = mapOrphanTransactions[orphanHash].fromPeer;
                    bool fMissingInputs2 = false;
                    // Use a dummy CValidationState so someone can't setup nodes to counter-DoS based on orphan
                    // resolution (that is, feeding people an invalid transaction based on LegitTxX in order to get
                    // anyone relaying LegitTxX banned)
                    CValidationState stateDummy;

                    if (setMisbehaving.count(fromPeer))
                        continue;
                    if (AcceptToMemoryPool(mempool, stateDummy, orphanTx, true, &fMissingInputs2)) {
                        LogPrint("mempool", "   accepted orphan tx %s\n", orphanHash.ToString());
                        RelayTransaction(orphanTx);
                        vWorkQueue.push_back(orphanHash);
                        vEraseQueue.push_back(orphanHash);
                    } else if (!fMissingInputs2) {
                        int nDos = 0;
                        if (stateDummy.IsInvalid(nDos) && nDos > 0) {
                            // Punish peer that gave us an invalid orphan tx
                            Misbehaving(fromPeer, nDos);
                            setMisbehaving.insert(fromPeer);
                            LogPrint("mempool", "   invalid orphan tx %s\n", orphanHash.ToString());
                        }
                        // Has inputs but not accepted to mempool
                        // Probably non-standard or insufficient fee/priority
                        LogPrint("mempool", "   removed orphan tx %s\n", orphanHash.ToString());
                        vEraseQueue.push_back(orphanHash);
                    }
                    mempool.check(pcoinsTip);
                }
            }

            BOOST_FOREACH (uint256 hash, vEraseQueue)
            EraseOrphanTx(hash);
        } else if (fMissingInputs) {
            AddOrphanTx(tx, pfrom->GetId());

            // DoS prevention: do not allow mapOrphanTransactions to grow unbounded
            unsigned int nMaxOrphanTx = (unsigned int)std::max((int64_t)0, GetArg("-maxorphantx", DEFAULT_MAX_ORPHAN_TRANSACTIONS));
            unsigned int nEvicted = LimitOrphanTxSize(nMaxOrphanTx);
            if (nEvicted > 0)
                LogPrint("mempool", "mapOrphan overflow, removed %u tx\n", nEvicted);
        } else if (pfrom->fWhitelisted) {
            // Always relay transactions received from whitelisted peers, even
            // if they are already in the mempool (allowing the node to function
            // as a gateway for nodes hidden behind it).

            RelayTransaction(tx);
        }

        int nDoS = 0;
        if (state.IsInvalid(nDoS)) {
            LogPrint("mempool", "%s from peer=%d %s was not accepted into the memory pool: %s\n", tx.GetHash().ToString(),
                     pfrom->id, pfrom->cleanSubVer,
                     state.GetRejectReason());
            pfrom->PushMessage("reject", strCommand, state.GetRejectCode(),
                               state.GetRejectReason().substr(0, MAX_REJECT_MESSAGE_LENGTH), inv.hash);
            if (nDoS > 0)
                Misbehaving(pfrom->GetId(), nDoS);
        }
    }


    else if (strCommand == "headers" && Params().HeadersFirstSyncingActive() && !fImporting && !fReindex) { // Ignore headers received while importing
        std::vector<CBlockHeader> headers;

        // Bypass the normal CBlock deserialization, as we don't want to risk deserializing 2000 full blocks.
        unsigned int nCount = ReadCompactSize(vRecv);
        if (nCount > MAX_HEADERS_RESULTS) {
            Misbehaving(pfrom->GetId(), 20);
            return error("headers message size = %u", nCount);
        }
        headers.resize(nCount);
        for (unsigned int n = 0; n < nCount; n++) {
            vRecv >> headers[n];
            ReadCompactSize(vRecv); // ignore tx count; assume it is 0.
        }

        LOCK(cs_main);

        if (nCount == 0) {
            // Nothing interesting. Stop asking this peers for more headers.
            return true;
        }
        CBlockIndex* pindexLast = NULL;
        BOOST_FOREACH (const CBlockHeader& header, headers) {
            CValidationState state;
            if (pindexLast != NULL && header.hashPrevBlock != pindexLast->GetBlockHash()) {
                Misbehaving(pfrom->GetId(), 20);
                return error("non-continuous headers sequence");
            }

            /*TODO: this has a CBlock cast on it so that it will compile. There should be a solution for this
             * before headers are reimplemented on mainnet
             */
            if (!AcceptBlockHeader((CBlock)header, state, &pindexLast)) {
                int nDoS;
                if (state.IsInvalid(nDoS)) {
                    if (nDoS > 0)
                        Misbehaving(pfrom->GetId(), nDoS);
                    std::string strError = "invalid header received " + header.GetHash().ToString();
                    return error(strError.c_str());
                }
            }
        }

        if (pindexLast)
            UpdateBlockAvailability(pfrom->GetId(), pindexLast->GetBlockHash());

        if (nCount == MAX_HEADERS_RESULTS && pindexLast) {
            // Headers message had its maximum size; the peer may have more headers.
            // TODO: optimize: if pindexLast is an ancestor of chainActive.Tip(), continue
            // from there instead.
            LogPrintf("more getheaders (%d) to end to peer=%d (startheight:%d)\n", pindexLast->nHeight, pfrom->id, pfrom->nStartingHeight);
            pfrom->PushMessage("getheaders", chainActive.GetLocator(pindexLast), uint256(0));
        }

        CheckBlockIndex();
    }


    else if (strCommand == "block" && !fImporting && !fReindex) { // Ignore blocks received while importing
        CBlock block;
        vRecv >> block;
        uint256 hashBlock = block.GetHash();
        CInv inv(MSG_BLOCK, hashBlock);
        LogPrint("net", "received block %s peer=%d\n", inv.hash.ToString(), pfrom->id);

        //sometimes we will be sent their most recent block and its not the one we want, in that case tell where we are
        if (!mapBlockIndex.count(block.hashPrevBlock)) {
            if (find(pfrom->vBlockRequested.begin(), pfrom->vBlockRequested.end(), hashBlock) != pfrom->vBlockRequested.end()) {
                //we already asked for this block, so lets work backwards and ask for the previous block
                pfrom->PushMessage("getblocks", chainActive.GetLocator(), block.hashPrevBlock);
                pfrom->vBlockRequested.push_back(block.hashPrevBlock);
            } else {
                //ask to sync to this block
                pfrom->PushMessage("getblocks", chainActive.GetLocator(), hashBlock);
                pfrom->vBlockRequested.push_back(hashBlock);
            }
        } else {
            pfrom->AddInventoryKnown(inv);

            CValidationState state;
            ProcessNewBlock(state, pfrom, &block);
            int nDoS;
            if (state.IsInvalid(nDoS)) {
                pfrom->PushMessage("reject", strCommand, state.GetRejectCode(),
                                   state.GetRejectReason().substr(0, MAX_REJECT_MESSAGE_LENGTH), inv.hash);
                if (nDoS > 0) {
                    TRY_LOCK(cs_main, lockMain);
                    if (lockMain) Misbehaving(pfrom->GetId(), nDoS);
                }
            }
        }

    }


        // This asymmetric behavior for inbound and outbound connections was introduced
        // to prevent a fingerprinting attack: an attacker can send specific fake addresses
        // to users' AddrMan and later request them by sending getaddr messages.
        // Making users (which are behind NAT and can only make outgoing connections) ignore
        // getaddr message mitigates the attack.
    else if ((strCommand == "getaddr") && (pfrom->fInbound)) {
        pfrom->vAddrToSend.clear();
        vector<CAddress> vAddr = addrman.GetAddr();
        BOOST_FOREACH (const CAddress& addr, vAddr)
        pfrom->PushAddress(addr);
    }


    else if (strCommand == "mempool") {
        LOCK2(cs_main, pfrom->cs_filter);

        std::vector<uint256> vtxid;
        mempool.queryHashes(vtxid);
        vector<CInv> vInv;
        BOOST_FOREACH (uint256& hash, vtxid) {
            CInv inv(MSG_TX, hash);
            CTransaction tx;
            bool fInMemPool = mempool.lookup(hash, tx);
            if (!fInMemPool) continue; // another thread removed since queryHashes, maybe...
            if ((pfrom->pfilter && pfrom->pfilter->IsRelevantAndUpdate(tx)) ||
                (!pfrom->pfilter))
                vInv.push_back(inv);
            if (vInv.size() == MAX_INV_SZ) {
                pfrom->PushMessage("inv", vInv);
                vInv.clear();
            }
        }
        if (vInv.size() > 0)
            pfrom->PushMessage("inv", vInv);
    }


    else if (strCommand == "ping") {
        if (pfrom->nVersion > BIP0031_VERSION) {
            uint64_t nonce = 0;
            vRecv >> nonce;
            // Echo the message back with the nonce. This allows for two useful features:
            //
            // 1) A remote node can quickly check if the connection is operational
            // 2) Remote nodes can measure the latency of the network thread. If this node
            //    is overloaded it won't respond to pings quickly and the remote node can
            //    avoid sending us more work, like chain download requests.
            //
            // The nonce stops the remote getting confused between different pings: without
            // it, if the remote node sends a ping once per second and this node takes 5
            // seconds to respond to each, the 5th ping the remote sends would appear to
            // return very quickly.
            pfrom->PushMessage("pong", nonce);
        }
    }


    else if (strCommand == "pong") {
        int64_t pingUsecEnd = nTimeReceived;
        uint64_t nonce = 0;
        size_t nAvail = vRecv.in_avail();
        bool bPingFinished = false;
        std::string sProblem;

        if (nAvail >= sizeof(nonce)) {
            vRecv >> nonce;

            // Only process pong message if there is an outstanding ping (old ping without nonce should never pong)
            if (pfrom->nPingNonceSent != 0) {
                if (nonce == pfrom->nPingNonceSent) {
                    // Matching pong received, this ping is no longer outstanding
                    bPingFinished = true;
                    int64_t pingUsecTime = pingUsecEnd - pfrom->nPingUsecStart;
                    if (pingUsecTime > 0) {
                        // Successful ping time measurement, replace previous
                        pfrom->nPingUsecTime = pingUsecTime;
                    } else {
                        // This should never happen
                        sProblem = "Timing mishap";
                    }
                } else {
                    // Nonce mismatches are normal when pings are overlapping
                    sProblem = "Nonce mismatch";
                    if (nonce == 0) {
                        // This is most likely a bug in another implementation somewhere, cancel this ping
                        bPingFinished = true;
                        sProblem = "Nonce zero";
                    }
                }
            } else {
                sProblem = "Unsolicited pong without ping";
            }
        } else {
            // This is most likely a bug in another implementation somewhere, cancel this ping
            bPingFinished = true;
            sProblem = "Short payload";
        }

        if (!(sProblem.empty())) {
            LogPrint("net", "pong peer=%d %s: %s, %x expected, %x received, %u bytes\n",
                     pfrom->id,
                     pfrom->cleanSubVer,
                     sProblem,
                     pfrom->nPingNonceSent,
                     nonce,
                     nAvail);
        }
        if (bPingFinished) {
            pfrom->nPingNonceSent = 0;
        }
    }


    else if (fAlerts && strCommand == "alert") {
        CAlert alert;
        vRecv >> alert;

        uint256 alertHash = alert.GetHash();
        if (pfrom->setKnown.count(alertHash) == 0) {
            if (alert.ProcessAlert()) {
                // Relay
                pfrom->setKnown.insert(alertHash);
                {
                    LOCK(cs_vNodes);
                    BOOST_FOREACH (CNode* pnode, vNodes)
                    alert.RelayTo(pnode);
                }
            } else {
                // Small DoS penalty so peers that send us lots of
                // duplicate/expired/invalid-signature/whatever alerts
                // eventually get banned.
                // This isn't a Misbehaving(100) (immediate ban) because the
                // peer might be an older or different implementation with
                // a different signature key, etc.
                Misbehaving(pfrom->GetId(), 10);
            }
        }
    }


    else if (!(nLocalServices & NODE_BLOOM) &&
             (strCommand == "filterload" ||
              strCommand == "filteradd" ||
              strCommand == "filterclear")) {
        LogPrintf("bloom message=%s\n", strCommand);
        Misbehaving(pfrom->GetId(), 100);
    }


    else if (strCommand == "filterload") {
        CBloomFilter filter;
        vRecv >> filter;

        if (!filter.IsWithinSizeConstraints())
            // There is no excuse for sending a too-large filter
            Misbehaving(pfrom->GetId(), 100);
        else {
            LOCK(pfrom->cs_filter);
            delete pfrom->pfilter;
            pfrom->pfilter = new CBloomFilter(filter);
            pfrom->pfilter->UpdateEmptyFull();
        }
        pfrom->fRelayTxes = true;
    }


    else if (strCommand == "filteradd") {
        vector<unsigned char> vData;
        vRecv >> vData;

        // Nodes must NEVER send a data item > 520 bytes (the max size for a script data object,
        // and thus, the maximum size any matched object can have) in a filteradd message
        if (vData.size() > MAX_SCRIPT_ELEMENT_SIZE) {
            Misbehaving(pfrom->GetId(), 100);
        } else {
            LOCK(pfrom->cs_filter);
            if (pfrom->pfilter)
                pfrom->pfilter->insert(vData);
            else
                Misbehaving(pfrom->GetId(), 100);
        }
    }


    else if (strCommand == "filterclear") {
        LOCK(pfrom->cs_filter);
        delete pfrom->pfilter;
        pfrom->pfilter = new CBloomFilter();
        pfrom->fRelayTxes = true;
    }


    else if (strCommand == "reject") {
        if (fDebug) {
            try {
                string strMsg;
                unsigned char ccode;
                string strReason;
                vRecv >> LIMITED_STRING(strMsg, CMessageHeader::COMMAND_SIZE) >> ccode >> LIMITED_STRING(strReason, MAX_REJECT_MESSAGE_LENGTH);

                ostringstream ss;
                ss << strMsg << " code " << itostr(ccode) << ": " << strReason;

                if (strMsg == "block" || strMsg == "tx") {
                    uint256 hash;
                    vRecv >> hash;
                    ss << ": hash " << hash.ToString();
                }
                LogPrint("net", "Reject %s\n", SanitizeString(ss.str()));
            } catch (std::ios_base::failure& e) {
                // Avoid feedback loops by preventing reject messages from triggering a new reject message.
                LogPrint("net", "Unparseable reject message received\n");
            }
        }
    }


    else {
        bool processed = false;
#       if 0
        if (!processed) darksendPool.ProcessMessage(pfrom, strCommand, vRecv, processed);
        if (!processed) mnodeman.ProcessMessage(pfrom, strCommand, vRecv, processed);
        if (!processed) budget.ProcessMessage(pfrom, strCommand, vRecv, processed);
        if (!processed) masternodePayments.ProcessMessage(pfrom, strCommand, vRecv, processed);
        if (!processed) ProcessInstanTX(pfrom, strCommand, vRecv, processed);
        if (!processed) ProcessSpork(pfrom, strCommand, vRecv, processed);
        if (!processed) masternodeSync.ProcessMessage(pfrom, strCommand, vRecv, processed);
#       else
        if (!processed) ProcessDarksend(pfrom, strCommand, vRecv, processed);
        if (!processed) ProcessMasternode(pfrom, strCommand, vRecv, processed);
        if (!processed) ProcessInstantX(pfrom, strCommand, vRecv, processed);
        if (!processed) ProcessSpork(pfrom, strCommand, vRecv, processed);
#       endif
    }

    return true;
}

int ActiveProtocol()
{
    return MIN_PEER_PROTO_VERSION_BEFORE_ENFORCEMENT;
}

// requires LOCK(cs_vRecvMsg)
bool ProcessMessages(CNode* pfrom)
{
    //if (fDebug)
    //    LogPrintf("ProcessMessages(%u messages)\n", pfrom->vRecvMsg.size());

    //
    // Message format
    //  (4) message start
    //  (12) command
    //  (4) size
    //  (4) checksum
    //  (x) data
    //
    bool fOk = true;

    if (!pfrom->vRecvGetData.empty())
        ProcessGetData(pfrom);

    // this maintains the order of responses
    if (!pfrom->vRecvGetData.empty()) return fOk;

    std::deque<CNetMessage>::iterator it = pfrom->vRecvMsg.begin();
    while (!pfrom->fDisconnect && it != pfrom->vRecvMsg.end()) {
        // Don't bother if send buffer is too full to respond anyway
        if (pfrom->nSendSize >= SendBufferSize())
            break;

        // get next message
        CNetMessage& msg = *it;

        //if (fDebug)
        //    LogPrintf("ProcessMessages(message %u msgsz, %u bytes, complete:%s)\n",
        //            msg.hdr.nMessageSize, msg.vRecv.size(),
        //            msg.complete() ? "Y" : "N");

        // end, if an incomplete message is found
        if (!msg.complete())
            break;

        // at this point, any failure means we can delete the current message
        it++;

        // Scan for message start
        if (memcmp(msg.hdr.pchMessageStart, Params().MessageStart(), MESSAGE_START_SIZE) != 0) {
            LogPrintf("PROCESSMESSAGE: INVALID MESSAGESTART %s peer=%d\n", SanitizeString(msg.hdr.GetCommand()), pfrom->id);
            fOk = false;
            break;
        }

        // Read header
        CMessageHeader& hdr = msg.hdr;
        if (!hdr.IsValid()) {
            LogPrintf("PROCESSMESSAGE: ERRORS IN HEADER %s peer=%d\n", SanitizeString(hdr.GetCommand()), pfrom->id);
            continue;
        }
        string strCommand = hdr.GetCommand();

        // Message size
        unsigned int nMessageSize = hdr.nMessageSize;

        // Checksum
        CDataStream& vRecv = msg.vRecv;
        uint256 hash = Hash(vRecv.begin(), vRecv.begin() + nMessageSize);
        unsigned int nChecksum = 0;
        memcpy(&nChecksum, &hash, sizeof(nChecksum));
        if (nChecksum != hdr.nChecksum) {
            LogPrintf("ProcessMessages(%s, %u bytes): CHECKSUM ERROR nChecksum=%08x hdr.nChecksum=%08x\n",
                      SanitizeString(strCommand), nMessageSize, nChecksum, hdr.nChecksum);
            continue;
        }

        // Process message
        bool fRet = false;
        try {
            fRet = ProcessMessage(pfrom, strCommand, vRecv, msg.nTime);
            boost::this_thread::interruption_point();
        } catch (std::ios_base::failure& e) {
            pfrom->PushMessage("reject", strCommand, REJECT_MALFORMED, string("error parsing message"));
            if (strstr(e.what(), "end of data")) {
                // Allow exceptions from under-length message on vRecv
                LogPrintf("ProcessMessages(%s, %u bytes): Exception '%s' caught, normally caused by a message being shorter than its stated length\n", SanitizeString(strCommand), nMessageSize, e.what());
            } else if (strstr(e.what(), "size too large")) {
                // Allow exceptions from over-long size
                LogPrintf("ProcessMessages(%s, %u bytes): Exception '%s' caught\n", SanitizeString(strCommand), nMessageSize, e.what());
            } else {
                PrintExceptionContinue(&e, "ProcessMessages()");
            }
        } catch (boost::thread_interrupted) {
            throw;
        } catch (std::exception& e) {
            PrintExceptionContinue(&e, "ProcessMessages()");
        } catch (...) {
            PrintExceptionContinue(NULL, "ProcessMessages()");
        }

        if (!fRet)
            LogPrintf("ProcessMessage(%s, %u bytes) FAILED peer=%d\n", SanitizeString(strCommand), nMessageSize, pfrom->id);

        break;
    }

    // In case the connection got shut down, its receive buffer was wiped
    if (!pfrom->fDisconnect)
        pfrom->vRecvMsg.erase(pfrom->vRecvMsg.begin(), it);

    return fOk;
}


bool SendMessages(CNode* pto, bool fSendTrickle)
{
    {
        // Don't send anything until we get their version message
        if (pto->nVersion == 0)
            return true;

        //
        // Message: ping
        //
        bool pingSend = false;
        if (pto->fPingQueued) {
            // RPC ping request by user
            pingSend = true;
        }
        if (pto->nPingNonceSent == 0 && pto->nPingUsecStart + PING_INTERVAL * 1000000 < GetTimeMicros()) {
            // Ping automatically sent as a latency probe & keepalive.
            pingSend = true;
        }
        if (pingSend) {
            uint64_t nonce = 0;
            while (nonce == 0) {
                GetRandBytes((unsigned char*)&nonce, sizeof(nonce));
            }
            pto->fPingQueued = false;
            pto->nPingUsecStart = GetTimeMicros();
            if (pto->nVersion > BIP0031_VERSION) {
                pto->nPingNonceSent = nonce;
                pto->PushMessage("ping", nonce);
            } else {
                // Peer is too old to support ping command with nonce, pong will never arrive.
                pto->nPingNonceSent = 0;
                pto->PushMessage("ping");
            }
        }

        TRY_LOCK(cs_main, lockMain); // Acquire cs_main for IsInitialBlockDownload() and CNodeState()
        if (!lockMain)
            return true;

        // Address refresh broadcast
        static int64_t nLastRebroadcast;
        if (!IsInitialBlockDownload() && (GetTime() - nLastRebroadcast > 24 * 60 * 60)) {
            LOCK(cs_vNodes);
            BOOST_FOREACH (CNode* pnode, vNodes) {
                // Periodically clear setAddrKnown to allow refresh broadcasts
                if (nLastRebroadcast)
                    pnode->setAddrKnown.clear();

                // Rebroadcast our address
                AdvertizeLocal(pnode);
            }
            if (!vNodes.empty())
                nLastRebroadcast = GetTime();
        }

        //
        // Message: addr
        //
        if (fSendTrickle) {
            vector<CAddress> vAddr;
            vAddr.reserve(pto->vAddrToSend.size());
            BOOST_FOREACH (const CAddress& addr, pto->vAddrToSend) {
                // returns true if wasn't already contained in the set
                if (pto->setAddrKnown.insert(addr).second) {
                    vAddr.push_back(addr);
                    // receiver rejects addr messages larger than 1000
                    if (vAddr.size() >= 1000) {
                        pto->PushMessage("addr", vAddr);
                        vAddr.clear();
                    }
                }
            }
            pto->vAddrToSend.clear();
            if (!vAddr.empty())
                pto->PushMessage("addr", vAddr);
        }

        CNodeState& state = *State(pto->GetId());
        if (state.fShouldBan) {
            if (pto->fWhitelisted)
                LogPrintf("Warning: not punishing whitelisted peer %s!\n", pto->addr.ToString());
            else {
                pto->fDisconnect = true;
                if (pto->addr.IsLocal())
                    LogPrintf("Warning: not banning local peer %s!\n", pto->addr.ToString());
                else {
                    CNode::Ban(pto->addr);
                }
            }
            state.fShouldBan = false;
        }

        BOOST_FOREACH (const CBlockReject& reject, state.rejects)
        pto->PushMessage("reject", (string) "block", reject.chRejectCode, reject.strRejectReason, reject.hashBlock);
        state.rejects.clear();

        // Start block sync
        if (pindexBestHeader == NULL)
            pindexBestHeader = chainActive.Tip();
        bool fFetch = state.fPreferredDownload || (nPreferredDownload == 0 && !pto->fClient && !pto->fOneShot); // Download if this is a nice peer, or we have no nice peers and this one might do.
        if (!state.fSyncStarted && !pto->fClient && fFetch /*&& !fImporting*/ && !fReindex) {
            // Only actively request headers from a single peer, unless we're close to end of initial download.
            if (nSyncStarted == 0 || pindexBestHeader->GetBlockTime() > GetAdjustedTime() - 6 * 60 * 60) { // NOTE: was "close to today" and 24h in Bitcoin
                state.fSyncStarted = true;
                nSyncStarted++;
                //CBlockIndex *pindexStart = chainActive.Tip()->pprev ? chainActive.Tip()->pprev : chainActive.Tip();
                //LogPrint("net", "initial getheaders (%d) to peer=%d (startheight:%d)\n", pindexStart->nHeight, pto->id, pto->nStartingHeight);
                //pto->PushMessage("getheaders", chainActive.GetLocator(pindexStart), uint256(0));
                pto->PushMessage("getblocks", chainActive.GetLocator(chainActive.Tip()), uint256(0));
            }
        }

        // Resend wallet transactions that haven't gotten in a block yet
        // Except during reindex, importing and IBD, when old wallet
        // transactions become unconfirmed and spams other nodes.
        if (!fReindex /*&& !fImporting && !IsInitialBlockDownload()*/) {
            g_signals.Broadcast();
        }

        //
        // Message: inventory
        //
        vector<CInv> vInv;
        vector<CInv> vInvWait;
        {
            LOCK(pto->cs_inventory);
            vInv.reserve(pto->vInventoryToSend.size());
            vInvWait.reserve(pto->vInventoryToSend.size());
            BOOST_FOREACH (const CInv& inv, pto->vInventoryToSend) {
                if (pto->setInventoryKnown.count(inv))
                    continue;

                // trickle out tx inv to protect privacy
                if (inv.type == MSG_TX && !fSendTrickle) {
                    // 1/4 of tx invs blast to all immediately
                    static uint256 hashSalt;
                    if (hashSalt == 0)
                        hashSalt = GetRandHash();
                    uint256 hashRand = inv.hash ^ hashSalt;
                    hashRand = Hash(BEGIN(hashRand), END(hashRand));
                    bool fTrickleWait = ((hashRand & 3) != 0);

                    if (fTrickleWait) {
                        vInvWait.push_back(inv);
                        continue;
                    }
                }

                // returns true if wasn't already contained in the set
                if (pto->setInventoryKnown.insert(inv).second) {
                    vInv.push_back(inv);
                    if (vInv.size() >= 1000) {
                        pto->PushMessage("inv", vInv);
                        vInv.clear();
                    }
                }
            }
            pto->vInventoryToSend = vInvWait;
        }
        if (!vInv.empty())
            pto->PushMessage("inv", vInv);

        // Detect whether we're stalling
        int64_t nNow = GetTimeMicros();
        if (!pto->fDisconnect && state.nStallingSince && state.nStallingSince < nNow - 1000000 * BLOCK_STALLING_TIMEOUT) {
            // Stalling only triggers when the block download window cannot move. During normal steady state,
            // the download window should be much larger than the to-be-downloaded set of blocks, so disconnection
            // should only happen during initial block download.
            LogPrintf("Peer=%d is stalling block download, disconnecting\n", pto->id);
            pto->fDisconnect = true;
        }
        // In case there is a block that has been in flight from this peer for (2 + 0.5 * N) times the block interval
        // (with N the number of validated blocks that were in flight at the time it was requested), disconnect due to
        // timeout. We compensate for in-flight blocks to prevent killing off peers due to our own downstream link
        // being saturated. We only count validated in-flight blocks so peers can't advertize nonexisting block hashes
        // to unreasonably increase our timeout.
        if (!pto->fDisconnect && state.vBlocksInFlight.size() > 0 && state.vBlocksInFlight.front().nTime < nNow - 500000 * Params().TargetSpacing() * (4 + state.vBlocksInFlight.front().nValidatedQueuedBefore)) {
            LogPrintf("Timeout downloading block %s from peer=%d, disconnecting\n", state.vBlocksInFlight.front().hash.ToString(), pto->id);
            pto->fDisconnect = true;
        }

        //
        // Message: getdata (blocks)
        //
        vector<CInv> vGetData;
        if (!pto->fDisconnect && !pto->fClient && fFetch && state.nBlocksInFlight < MAX_BLOCKS_IN_TRANSIT_PER_PEER) {
            vector<CBlockIndex*> vToDownload;
            NodeId staller = -1;
            FindNextBlocksToDownload(pto->GetId(), MAX_BLOCKS_IN_TRANSIT_PER_PEER - state.nBlocksInFlight, vToDownload, staller);
            BOOST_FOREACH (CBlockIndex* pindex, vToDownload) {
                vGetData.push_back(CInv(MSG_BLOCK, pindex->GetBlockHash()));
                MarkBlockAsInFlight(pto->GetId(), pindex->GetBlockHash(), pindex);
                LogPrintf("Requesting block %s (%d) peer=%d\n", pindex->GetBlockHash().ToString(),
                          pindex->nHeight, pto->id);
            }
            if (state.nBlocksInFlight == 0 && staller != -1) {
                if (State(staller)->nStallingSince == 0) {
                    State(staller)->nStallingSince = nNow;
                    LogPrint("net", "Stall started peer=%d\n", staller);
                }
            }
        }

        //
        // Message: getdata (non-blocks)
        //
        while (!pto->fDisconnect && !pto->mapAskFor.empty() && (*pto->mapAskFor.begin()).first <= nNow) {
            const CInv& inv = (*pto->mapAskFor.begin()).second;
            if (!AlreadyHave(inv)) {
                if (fDebug)
                    LogPrint("net", "Requesting %s peer=%d\n", inv.ToString(), pto->id);
                vGetData.push_back(inv);
                if (vGetData.size() >= 1000) {
                    pto->PushMessage("getdata", vGetData);
                    vGetData.clear();
                }
            }
            pto->mapAskFor.erase(pto->mapAskFor.begin());
        }
        if (!vGetData.empty())
            pto->PushMessage("getdata", vGetData);
    }
    return true;
}


bool CBlockUndo::WriteToDisk(CDiskBlockPos& pos, const uint256& hashBlock)
{
    // Open history file to append
    CAutoFile fileout(OpenUndoFile(pos), SER_DISK, CLIENT_VERSION);
    if (fileout.IsNull())
        return error("CBlockUndo::WriteToDisk : OpenUndoFile failed");

    // Write index header
    unsigned int nSize = fileout.GetSerializeSize(*this);
    fileout << FLATDATA(Params().MessageStart()) << nSize;

    // Write undo data
    long fileOutPos = ftell(fileout.Get());
    if (fileOutPos < 0)
        return error("CBlockUndo::WriteToDisk : ftell failed");
    pos.nPos = (unsigned int)fileOutPos;
    fileout << *this;

    // calculate & write checksum
    CHashWriter hasher(SER_GETHASH, PROTOCOL_VERSION);
    hasher << hashBlock;
    hasher << *this;
    fileout << hasher.GetHash();

    return true;
}

bool CBlockUndo::ReadFromDisk(const CDiskBlockPos& pos, const uint256& hashBlock)
{
    // Open history file to read
    CAutoFile filein(OpenUndoFile(pos, true), SER_DISK, CLIENT_VERSION);
    if (filein.IsNull())
        return error("CBlockUndo::ReadFromDisk : OpenBlockFile failed");

    // Read block
    uint256 hashChecksum;
    try {
        filein >> *this;
        filein >> hashChecksum;
    } catch (std::exception& e) {
        return error("%s : Deserialize or I/O error - %s", __func__, e.what());
    }

    // Verify checksum
    CHashWriter hasher(SER_GETHASH, PROTOCOL_VERSION);
    hasher << hashBlock;
    hasher << *this;
    if (hashChecksum != hasher.GetHash())
        return error("CBlockUndo::ReadFromDisk : Checksum mismatch");

    return true;
}

std::string CBlockFileInfo::ToString() const
{
    return strprintf("CBlockFileInfo(blocks=%u, size=%u, heights=%u...%u, time=%s...%s)", nBlocks, nSize, nHeightFirst, nHeightLast, DateTimeStrFormat("%Y-%m-%d", nTimeFirst), DateTimeStrFormat("%Y-%m-%d", nTimeLast));
}


class CMainCleanup
{
public:
    CMainCleanup() {}
    ~CMainCleanup()
    {
        // block headers
        BlockMap::iterator it1 = mapBlockIndex.begin();
        for (; it1 != mapBlockIndex.end(); it1++)
            delete (*it1).second;
        mapBlockIndex.clear();

        // orphan transactions
        mapOrphanTransactions.clear();
        mapOrphanTransactionsByPrev.clear();
    }
} instance_of_cmaincleanup;


/////////////////////////////////////////////////////////////////////// lux
bool CheckSenderScript(const CCoinsViewCache& view, const CTransaction& tx){
    CScript script = view.AccessCoins(tx.vin[0].prevout.hash)->vout[0].scriptPubKey;
    if(!script.IsPayToPubkeyHash() && !script.IsPayToPubkey()){
        return false;
    }
    return true;
}

std::vector<ResultExecute> CallContract(const dev::Address& addrContract, std::vector<unsigned char> opcode, const dev::Address& sender, uint64_t gasLimit){
    CBlock block;
    CMutableTransaction tx;

    CBlockIndex* pblockindex = mapBlockIndex[chainActive.Tip()->GetBlockHash()];
    ReadBlockFromDisk(block, pblockindex);
    block.nTime = GetAdjustedTime();

    if(block.IsProofOfStake())
        block.vtx.erase(block.vtx.begin()+2,block.vtx.end());
    else
        block.vtx.erase(block.vtx.begin()+1,block.vtx.end());


    LuxDGP luxDGP(globalState.get(), fGettingValuesDGP);
    uint64_t blockGasLimit = luxDGP.getBlockGasLimit(chainActive.Tip()->nHeight + 1);

    if(gasLimit == 0){
        gasLimit = blockGasLimit - 1;
    }
    dev::Address senderAddress = sender == dev::Address() ? dev::Address("ffffffffffffffffffffffffffffffffffffffff") : sender;
    tx.vout.push_back(CTxOut(0, CScript() << OP_DUP << OP_HASH160 << senderAddress.asBytes() << OP_EQUALVERIFY << OP_CHECKSIG));
    block.vtx.push_back(CTransaction(tx));

    LuxTransaction callTransaction(0, 1, dev::u256(gasLimit), addrContract, opcode, dev::u256(0));
    callTransaction.forceSender(senderAddress);
    callTransaction.setVersion(VersionVM::GetEVMDefault());


    ByteCodeExec exec(block, std::vector<LuxTransaction>(1, callTransaction), blockGasLimit);
    exec.performByteCode(dev::eth::Permanence::Reverted);
    return exec.getResult();
}

bool CheckMinGasPrice(std::vector<EthTransactionParams>& etps, const uint64_t& minGasPrice){
    for(EthTransactionParams& etp : etps){
        if(etp.gasPrice < dev::u256(minGasPrice))
            return false;
    }
    return true;
}

valtype GetSenderAddress(const CTransaction& tx, const CCoinsViewCache* coinsView, const std::vector<CTransaction>* blockTxs){
    CScript script;
    bool scriptFilled=false; //can't use script.empty() because an empty script is technically valid

    // First check the current (or in-progress) block for zero-confirmation change spending that won't yet be in txindex
    if(blockTxs){
        for(auto btx : *blockTxs){
            if(btx.GetHash() == tx.vin[0].prevout.hash){
                script = btx.vout[tx.vin[0].prevout.n].scriptPubKey;
                scriptFilled=true;
                break;
            }
        }
    }
    if(!scriptFilled && coinsView){
        script = coinsView->AccessCoins(tx.vin[0].prevout.hash)->vout[0].scriptPubKey;
        scriptFilled = true;
    }
    if(!scriptFilled)
    {
        CTransaction txPrevout;
        uint256 hashBlock;
        if(GetTransaction(tx.vin[0].prevout.hash, txPrevout, hashBlock, true)){
            script = txPrevout.vout[tx.vin[0].prevout.n].scriptPubKey;
        } else {
            LogPrintf("Error fetching transaction details of tx %s. This will probably cause more errors", tx.vin[0].prevout.hash.ToString());
            return valtype();
        }
    }

    CTxDestination addressBit;
    txnouttype txType=TX_NONSTANDARD;
    if(ExtractDestination(script, addressBit, &txType)){
        if ((txType == TX_PUBKEY || txType == TX_PUBKEYHASH) &&
            addressBit.type() == typeid(CKeyID)){
            CKeyID senderAddress(boost::get<CKeyID>(addressBit));
            return valtype(senderAddress.begin(), senderAddress.end());
        }
    }
    //prevout is not a standard transaction format, so just return 0
    return valtype();
}

UniValue vmLogToJSON(const ResultExecute& execRes, const CTransaction& tx, const CBlock& block){
    UniValue result(UniValue::VOBJ);
    if(tx != CTransaction())
        result.push_back(Pair("txid", tx.GetHash().GetHex()));
    result.push_back(Pair("address", execRes.execRes.newAddress.hex()));
    if(block.GetHash() != CBlock().GetHash()){
        result.push_back(Pair("time", block.GetBlockTime()));
        result.push_back(Pair("blockhash", block.GetHash().GetHex()));
        result.push_back(Pair("blockheight", chainActive.Tip()->nHeight + 1));
    } else {
        result.push_back(Pair("time", GetAdjustedTime()));
        result.push_back(Pair("blockheight", chainActive.Tip()->nHeight));
    }
    UniValue logEntries(UniValue::VARR);
    dev::eth::LogEntries logs = execRes.txRec.log();
    for(dev::eth::LogEntry log : logs){
        UniValue logEntrie(UniValue::VOBJ);
        logEntrie.push_back(Pair("address", log.address.hex()));
        UniValue topics(UniValue::VARR);
        for(dev::h256 l : log.topics){
            UniValue topicPair(UniValue::VOBJ);
            topicPair.push_back(Pair("raw", l.hex()));
            topics.push_back(topicPair);
            //TODO add "pretty" field for human readable data
        }
        UniValue dataPair(UniValue::VOBJ);
        dataPair.push_back(Pair("raw", HexStr(log.data)));
        logEntrie.push_back(Pair("data", dataPair));
        logEntrie.push_back(Pair("topics", topics));
        logEntries.push_back(logEntrie);
    }
    result.push_back(Pair("entries", logEntries));
    return result;
}

void writeVMlog(const std::vector<ResultExecute>& res, const CTransaction& tx, const CBlock& block){
    boost::filesystem::path luxDir = GetDataDir() / "vmExecLogs.json";
    std::stringstream ss;
    if(fIsVMlogFile){
        ss << ",";
    } else {
        std::ofstream file(luxDir.string(), std::ios::out | std::ios::app);
        file << "{\"logs\":[]}";
        file.close();
    }

    for(size_t i = 0; i < res.size(); i++){
        ss << vmLogToJSON(res[i], tx, block).write();
        if(i != res.size() - 1){
            ss << ",";
        } else {
            ss << "]}";
        }
    }

    std::ofstream file(luxDir.string(), std::ios::in | std::ios::out);
    file.seekp(-2, std::ios::end);
    file << ss.str();
    file.close();
    fIsVMlogFile = true;
}

bool ByteCodeExec::performByteCode(dev::eth::Permanence type){
    for(LuxTransaction& tx : txs){
        //validate VM version
        if(tx.getVersion().toRaw() != VersionVM::GetEVMDefault().toRaw()){
            return false;
        }
        dev::eth::EnvInfo envInfo(BuildEVMEnvironment());
        if(!tx.isCreation() && !globalState->addressInUse(tx.receiveAddress())){
            dev::eth::ExecutionResult execRes;
            execRes.excepted = dev::eth::TransactionException::Unknown;
            result.push_back(ResultExecute{execRes, dev::eth::TransactionReceipt(dev::h256(), dev::u256(), dev::eth::LogEntries()), CTransaction()});
            continue;
        }
        result.push_back(globalState->execute(envInfo, *globalSealEngine.get(), tx, type, OnOpFunc()));
    }
    globalState->db().commit();
    globalState->dbUtxo().commit();
    globalSealEngine.get()->deleteAddresses.clear();
    return true;
}

bool ByteCodeExec::processingResults(ByteCodeExecResult& resultBCE){
    for(size_t i = 0; i < result.size(); i++){
        uint64_t gasUsed = (uint64_t) result[i].execRes.gasUsed;
        if(result[i].execRes.excepted != dev::eth::TransactionException::None){
            if(txs[i].value() > 0){
                CMutableTransaction tx;
                tx.vin.push_back(CTxIn(h256Touint(txs[i].getHashWith()), txs[i].getNVout(), CScript() << OP_SPEND));
                CScript script(CScript() << OP_DUP << OP_HASH160 << txs[i].sender().asBytes() << OP_EQUALVERIFY << OP_CHECKSIG);
                tx.vout.push_back(CTxOut(CAmount(txs[i].value()), script));
                resultBCE.valueTransfers.push_back(CTransaction(tx));
            }
            resultBCE.usedGas += gasUsed;
        } else {
            if(txs[i].gas() > UINT64_MAX ||
               result[i].execRes.gasUsed > UINT64_MAX ||
               txs[i].gasPrice() > UINT64_MAX){
                return false;
            }
            uint64_t gas = (uint64_t) txs[i].gas();
            uint64_t gasPrice = (uint64_t) txs[i].gasPrice();

            resultBCE.usedGas += gasUsed;
            int64_t amount = (gas - gasUsed) * gasPrice;
            if(amount < 0){
                return false;
            }
            if(amount > 0){
                CScript script(CScript() << OP_DUP << OP_HASH160 << txs[i].sender().asBytes() << OP_EQUALVERIFY << OP_CHECKSIG);
                resultBCE.refundOutputs.push_back(CTxOut(amount, script));
                resultBCE.refundSender += amount;
            }
        }
        if(result[i].tx != CTransaction()){
            resultBCE.valueTransfers.push_back(result[i].tx);
        }
    }
    return true;
}

dev::eth::EnvInfo ByteCodeExec::BuildEVMEnvironment(){
    dev::eth::EnvInfo env;
    CBlockIndex* tip = chainActive.Tip();
    env.setNumber(dev::u256(tip->nHeight + 1));
    env.setTimestamp(dev::u256(block.nTime));
    env.setDifficulty(dev::u256(block.nBits));

    dev::eth::LastHashes lh;
    lh.resize(256);
    for(int i=0;i<256;i++){
        if(!tip)
            break;
        lh[i]= uintToh256(*tip->phashBlock);
        tip = tip->pprev;
    }
    env.setLastHashes(std::move(lh));
    env.setGasLimit(blockGasLimit);
    if(block.IsProofOfStake()){
        env.setAuthor(EthAddrFromScript(block.vtx[1].vout[1].scriptPubKey));
    }else {
        env.setAuthor(EthAddrFromScript(block.vtx[0].vout[0].scriptPubKey));
    }
    return env;
}

dev::Address ByteCodeExec::EthAddrFromScript(const CScript& script){
    CTxDestination addressBit;
    txnouttype txType=TX_NONSTANDARD;
    if(ExtractDestination(script, addressBit, &txType)){
        if ((txType == TX_PUBKEY || txType == TX_PUBKEYHASH) &&
            addressBit.type() == typeid(CKeyID)){
            CKeyID addressKey(boost::get<CKeyID>(addressBit));
            std::vector<unsigned char> addr(addressKey.begin(), addressKey.end());
            return dev::Address(addr);
        }
    }
    //if not standard or not a pubkey or pubkeyhash output, then return 0
    return dev::Address();
}

bool LuxTxConverter::extractionLuxTransactions(ExtractLuxTX& luxtx){
    std::vector<LuxTransaction> resultTX;
    std::vector<EthTransactionParams> resultETP;
    for(size_t i = 0; i < txBit.vout.size(); i++){
        if(txBit.vout[i].scriptPubKey.HasOpCreate() || txBit.vout[i].scriptPubKey.HasOpCall()){
            if(receiveStack(txBit.vout[i].scriptPubKey)){
                EthTransactionParams params;
                if(parseEthTXParams(params)){
                    resultTX.push_back(createEthTX(params, i));
                    resultETP.push_back(params);
                }else{
                    return false;
                }
            }else{
                return false;
            }
        }
    }
    luxtx = std::make_pair(resultTX, resultETP);
    return true;
}

bool LuxTxConverter::receiveStack(const CScript& scriptPubKey){
    EvalScript(stack, scriptPubKey, SCRIPT_EXEC_BYTE_CODE, BaseSignatureChecker(), nullptr);
    if (stack.empty())
        return false;

    CScript scriptRest(stack.back().begin(), stack.back().end());
    stack.pop_back();

    opcode = (opcodetype)(*scriptRest.begin());
    if((opcode == OP_CREATE && stack.size() < 4) || (opcode == OP_CALL && stack.size() < 5)){
        stack.clear();
        return false;
    }

    return true;
}

bool LuxTxConverter::parseEthTXParams(EthTransactionParams& params){
    try{
        dev::Address receiveAddress;
        valtype vecAddr;
        if (opcode == OP_CALL)
        {
            vecAddr = stack.back();
            stack.pop_back();
            receiveAddress = dev::Address(vecAddr);
        }
        if(stack.size() < 4)
            return false;

        if(stack.back().size() < 1){
            return false;
        }
        valtype code(stack.back());
        stack.pop_back();
        uint64_t gasPrice = CScriptNum::vch_to_uint64(stack.back());
        stack.pop_back();
        uint64_t gasLimit = CScriptNum::vch_to_uint64(stack.back());
        stack.pop_back();
        if(gasPrice > INT64_MAX || gasLimit > INT64_MAX){
            return false;
        }
        //we track this as CAmount in some places, which is an int64_t, so constrain to INT64_MAX
        if(gasPrice !=0 && gasLimit > INT64_MAX / gasPrice){
            //overflows past 64bits, reject this tx
            return false;
        }
        if(stack.back().size() > 4){
            return false;
        }
        VersionVM version = VersionVM::fromRaw((uint32_t)CScriptNum::vch_to_uint64(stack.back()));
        stack.pop_back();
        params.version = version;
        params.gasPrice = dev::u256(gasPrice);
        params.receiveAddress = receiveAddress;
        params.code = code;
        params.gasLimit = dev::u256(gasLimit);
        return true;
    }
    catch(const scriptnum_error& err){
        LogPrintf("Incorrect parameters to VM.");
        return false;
    }
}

LuxTransaction LuxTxConverter::createEthTX(const EthTransactionParams& etp, uint32_t nOut){
    LuxTransaction txEth;
    if (etp.receiveAddress == dev::Address() && opcode != OP_CALL){
        txEth = LuxTransaction(txBit.vout[nOut].nValue, etp.gasPrice, etp.gasLimit, etp.code, dev::u256(0));
    }
    else{
        txEth = LuxTransaction(txBit.vout[nOut].nValue, etp.gasPrice, etp.gasLimit, etp.receiveAddress, etp.code, dev::u256(0));
    }
    dev::Address sender(GetSenderAddress(txBit, view, blockTransactions));
    txEth.forceSender(sender);
    txEth.setHashWith(uintToh256(txBit.GetHash()));
    txEth.setNVout(nOut);
    txEth.setVersion(etp.version);

    return txEth;
}
///////////////////////////////////////////////////////////////////////<|MERGE_RESOLUTION|>--- conflicted
+++ resolved
@@ -2670,62 +2670,6 @@
 
     while (retries > 0)
     {
-<<<<<<< HEAD
-        bool isExceptionOccured = false;
-        try {
-            if ((mode == FLUSH_STATE_ALWAYS) ||
-                ((mode == FLUSH_STATE_PERIODIC || mode == FLUSH_STATE_IF_NEEDED) && pcoinsTip->GetCacheSize() > nCoinCacheSize) ||
-                (mode == FLUSH_STATE_PERIODIC && GetTimeMicros() > nLastWrite + DATABASE_WRITE_INTERVAL * 1000000)) {
-                // Typical CCoins structures on disk are around 100 bytes in size.
-                // Pushing a new one to the database can cause it to be written
-                // twice (once in the log, and once in the tables). This is already
-                // an overestimation, as most will delete an existing entry or
-                // overwrite one. Still, use a conservative safety factor of 2.
-                if (!CheckDiskSpace(100 * 2 * 2 * pcoinsTip->GetCacheSize()))
-                    return state.Error("out of disk space");
-                // First make sure all block and undo data is flushed to disk.
-                FlushBlockFile();
-                // Then update all block file information (which may refer to block and undo files).
-                bool fileschanged = false;
-                for (set<int>::iterator it = setDirtyFileInfo.begin(); it != setDirtyFileInfo.end();) {
-                    if (!pblocktree->WriteBlockFileInfo(*it, vinfoBlockFile[*it])) {
-                        return state.Abort("Failed to write to block index");
-                    }
-                    fileschanged = true;
-                    setDirtyFileInfo.erase(it++);
-                }
-                if (fileschanged && !pblocktree->WriteLastBlockFile(nLastBlockFile)) {
-                    return state.Abort("Failed to write to block index");
-                }
-                for (set<CBlockIndex*>::iterator it = setDirtyBlockIndex.begin(); it != setDirtyBlockIndex.end();) {
-                    if (!pblocktree->WriteBlockIndex(CDiskBlockIndex(*it))) {
-                        return state.Abort("Failed to write to block index");
-                    }
-                    setDirtyBlockIndex.erase(it++);
-                }
-                pblocktree->Sync();
-                // Finally flush the chainstate (which may refer to block index entries).
-                if (!pcoinsTip->Flush())
-                    return state.Abort("Failed to write to coin database");
-                // Update best block in wallet (so we can detect restored wallets).
-                if (mode != FLUSH_STATE_IF_NEEDED) {
-                    g_signals.SetBestChain(chainActive.GetLocator());
-                }
-                nLastWrite = GetTimeMicros();
-            }
-        } catch (const std::runtime_error& e) {
-            isExceptionOccured = true;
-
-            strErr = strprintf("System error while flushing: %s", e.what());
-            LogPrintf("%s\n", strErr);
-        }
-
-        if (!isExceptionOccured)
-        {
-            return true;
-        }
-        retries--;
-=======
 		bool isExceptionOccured = false;
 		try {
 		    if ((mode == FLUSH_STATE_ALWAYS) ||
@@ -2780,7 +2724,6 @@
 			return true;
 		}
 		retries--;
->>>>>>> a4709e8e
     }
 
     return state.Abort(strErr);
@@ -2803,15 +2746,9 @@
     mempool.AddTransactionsUpdated(1);
 
     LogPrintf("UpdateTip: new best=%s  height=%d  log2_work=%.8g  tx=%lu  date=%s progress=%f  cache=%u\n",
-<<<<<<< HEAD
-              chainActive.Tip()->GetBlockHash().ToString(), chainActive.Height(), log(chainActive.Tip()->nChainWork.getdouble()) / log(2.0), (unsigned long)chainActive.Tip()->nChainTx,
-              DateTimeStrFormat("%Y-%m-%d %H:%M:%S", chainActive.Tip()->GetBlockTime()),
-              Checkpoints::GuessVerificationProgress(chainActive.Tip()), (unsigned int)pcoinsTip->GetCacheSize());
-=======
         chainActive.Tip()->GetBlockHash().ToString(), chainActive.Height(), log(chainActive.Tip()->nChainWork.getdouble()) / log(2.0), (unsigned long)chainActive.Tip()->nChainTx,
         DateTimeStrFormat("%Y-%m-%d %H:%M:%S", chainActive.Tip()->GetBlockTime()),
         Checkpoints::GuessVerificationProgress(chainParams.Checkpoints(), chainActive.Tip()), (unsigned int)pcoinsTip->GetCacheSize());
->>>>>>> a4709e8e
 
     cvBlockChange.notify_all();
 
@@ -4280,15 +4217,9 @@
     PruneBlockIndexCandidates();
 
     LogPrintf("%s: hashBestChain=%s height=%d date=%s progress=%f\n", __func__,
-<<<<<<< HEAD
-              chainActive.Tip()->GetBlockHash().ToString(), chainActive.Height(),
-              DateTimeStrFormat("%Y-%m-%d %H:%M:%S", chainActive.Tip()->GetBlockTime()),
-              Checkpoints::GuessVerificationProgress(chainActive.Tip()));
-=======
         chainActive.Tip()->GetBlockHash().ToString(), chainActive.Height(),
         DateTimeStrFormat("%Y-%m-%d %H:%M:%S", chainActive.Tip()->GetBlockTime()),
         Checkpoints::GuessVerificationProgress(chainparams.Checkpoints(), chainActive.Tip()));
->>>>>>> a4709e8e
 
     return true;
 }
