// Copyright (c) 2010 Satoshi Nakamoto
// Copyright (c) 2009-2014 The Bitcoin developers
// Copyright (c) 2014-2015 The Dash developers
// Copyright (c) 2015-2017 The LUX developers
// Distributed under the MIT software license, see the accompanying
// file COPYING or http://www.opensource.org/licenses/mit-license.php.

#include "chainparams.h"
#include "consensus/merkle.h"
#include "primitives/transaction.h"

#include "random.h"
#include "util.h"
#include "utilstrencodings.h"

#include <assert.h>

#include <boost/assign/list_of.hpp>

using namespace std;
using namespace boost::assign;

struct SeedSpec6 {
    uint8_t addr[16];
    uint16_t port;
};

#include "chainparamsseeds.h"

static CBlock CreateGenesisBlock(const char* pszTimestamp, const CScript& genesisOutputScript, uint32_t nTime, uint32_t nNonce, uint32_t nBits, int32_t nVersion, const CAmount& genesisReward)
{
    CMutableTransaction txNew;
    txNew.nVersion = 1;
    txNew.vin.resize(1);
    txNew.vout.resize(1);
    txNew.vin[0].scriptSig = CScript() << 486604799 << CScriptNum(4) << std::vector<unsigned char>((const unsigned char*)pszTimestamp, (const unsigned char*)pszTimestamp + strlen(pszTimestamp));
    txNew.vout[0].nValue = genesisReward;
    txNew.vout[0].scriptPubKey = genesisOutputScript;

    CBlock genesis;
    genesis.nTime    = nTime;
    genesis.nBits    = nBits;
    genesis.nNonce   = nNonce;
    genesis.nVersion = nVersion;
    genesis.vtx.push_back(txNew);
    genesis.hashPrevBlock = uint256(0);
    genesis.hashMerkleRoot = BlockMerkleRoot(genesis);
    return genesis;
}

/**
 * Main network
 */

//! Convert the pnSeeds6 array into usable address objects.
static void convertSeed6(std::vector<CAddress>& vSeedsOut, const SeedSpec6* data, unsigned int count)
{
    // It'll only connect to one or two seed nodes because once it connects,
    // it'll get a pile of addresses with newer timestamps.
    // Seed nodes are given a random 'last seen time' of between one and two
    // weeks ago.
    const int64_t nOneWeek = 7 * 24 * 60 * 60;
    for (unsigned int i = 0; i < count; i++) {
        struct in6_addr ip;
        memcpy(&ip, data[i].addr, sizeof(ip));
        CAddress addr(CService(ip, data[i].port), NODE_NETWORK);
        addr.nTime = GetTime() - GetRand(nOneWeek) - nOneWeek;
        vSeedsOut.push_back(addr);
    }
}

//   What makes a good checkpoint block?
// + Is surrounded by blocks with reasonable timestamps
//   (no blocks before with a timestamp after, none after with
//    timestamp before)
// + Contains no strange transactions
static Checkpoints::MapCheckpoints mapCheckpoints =
    boost::assign::map_list_of
            ( 0,   uint256("0x00000759bb3da130d7c9aedae170da8335f5a0d01a9007e4c8d3ccd08ace6a42") )
            ( 175,   uint256("0x000000000002611e8e3c2e460e7fcd0a39ee210b9915fc76a5573a0704bb2b33") )
            ( 2241,   uint256("0x69e2e47fb84085c4b82b6090f701c7ac03a4e510bd1f41cc072c33061cf83a0d") )
            ( 6901,   uint256("0x0000000000034bab666179e364e0cce7c19eaa255f1e4afd2170356acfa1a3ac") )
            ( 25318,   uint256("0x092a04ee669d2d2241aba0ec9dcecb548c9cea9ff114b0ee52cdc7ddac98a1f4") )
            ( 97176,   uint256("0x000000000004e4aac7926e7dbd778f21b15b62f0e4c1d424ac9e5a9889c1724a") )
            ( 122237,   uint256("0x10f6d17326a0c439f61a21c44a172885469bb60668a0d77be82eead7209183b0") )
            ( 203690,   uint256("0x00000000000180e78502c3c952f00bf8bba2bc9ffef60e7188c8763582f26ef4") );

static const Checkpoints::CCheckpointData data = {
    &mapCheckpoints,
    1514488096, // * UNIX timestamp of last checkpoint block
    1157185,    // * total number of transactions between genesis and last checkpoint
                //   (the tx=... number in the SetBestChain debug.log lines)
    2000        // * estimated number of transactions per day after checkpoint
};

static Checkpoints::MapCheckpoints mapCheckpointsTestnet =
    boost::assign::map_list_of(0, uint256("0"));
static const Checkpoints::CCheckpointData dataTestnet = {
    &mapCheckpointsTestnet,
    0,
    0,
    0
};

static Checkpoints::MapCheckpoints mapCheckpointsRegtest =
    boost::assign::map_list_of(0, uint256("0"));
static const Checkpoints::CCheckpointData dataRegtest = {
    &mapCheckpointsRegtest,
    0,
    0,
    0
};

<<<<<<< HEAD
static CBlock CreateGenesisBlock(const char* pszTimestamp, uint32_t nTime, uint32_t nNonce, uint32_t nBits, int32_t nVersion) {
    CMutableTransaction txNew;
    txNew.nVersion = 1;
    txNew.nTime = nTime;
    txNew.nLockTime = 0;
    txNew.vin.resize(1);
    txNew.vout.resize(1);
    txNew.vin[0].scriptSig = CScript() << 0 << CScriptNum(42) << vector<unsigned char>((const unsigned char*)pszTimestamp, (const unsigned char*)pszTimestamp + strlen(pszTimestamp));
    txNew.vout[0].SetEmpty();

    CBlock genesis;
    genesis.hashPrevBlock = 0;
    genesis.nTime    = nTime;
    genesis.nBits    = nBits;
    genesis.nNonce   = nNonce;
    genesis.nVersion = nVersion;
    genesis.vtx.push_back(txNew);
    genesis.hashMerkleRoot = genesis.BuildMerkleTree();

    return genesis;
}

static CBlock CreateGenesisBlock(uint32_t nTime, uint32_t nNonce, uint32_t nBits, int32_t nVersion)
{
    const char* pszTimestamp = "Lux - Implemented New PHI Algo PoW/PoS Hybird - Parallel Masternode - ThankYou - 216k155";
    return CreateGenesisBlock(pszTimestamp, nTime, nNonce, nBits, nVersion);
}

=======
static Checkpoints::MapCheckpoints mapCheckpointsSegWittest =
        boost::assign::map_list_of(0, uint256("0"));
static const Checkpoints::CCheckpointData dataSegwittest = {
        &mapCheckpointsSegWittest,
        0,
        0,
        0
};
>>>>>>> 2d1c0e5c

class CMainParams : public CChainParams
{
public:
    CMainParams()
    {
        networkID = CBaseChainParams::MAIN;
        strNetworkID = "main";
        consensus.nSubsidyHalvingInterval = 210000;
        consensus.nMajorityEnforceBlockUpgrade = 750;
        consensus.nMajorityRejectBlockOutdated = 950;
        consensus.nMajorityWindow = 1000;
        //consensus.BIP34Height = 227931;
        //consensus.BIP34Hash = uint256S("0x000000000000024b89b42a942fe0d9fea3bb44ab7bd1b19115dd6a759c0808b8");
        consensus.powLimit = ~uint256(0) >> 20; // LUX starting difficulty is 1 / 2^12
        consensus.nPowTargetTimespan = 30 * 60; //36 * 60 * 60; // LUX: 1 36hrs
        consensus.nPowTargetSpacing = 2 * 60;  // LUX: 2 minute
        consensus.fPowAllowMinDifficultyBlocks = false;
        consensus.fPowNoRetargeting = false;
        consensus.nRuleChangeActivationThreshold = 1026; // 95% of 1080 is 1026
        consensus.nMinerConfirmationWindow = 1080; // nPowTargetTimespan / nPowTargetSpacing
        // Deployment of SegWit (BIP141 and BIP143)
        consensus.vDeployments[Consensus::DEPLOYMENT_SEGWIT].bit = 1;
        consensus.vDeployments[Consensus::DEPLOYMENT_SEGWIT].nStartTime = 0; //TODO: ?
        consensus.vDeployments[Consensus::DEPLOYMENT_SEGWIT].nTimeout = 1557187200; // TODO: ?? - just some random date - 05.07.2019
        consensus.nLastPOWBlock = 6000000;

        /**
         * The message start string is designed to be unlikely to occur in normal data.
         * The characters are rarely used upper ASCII, not valid as UTF-8, and produce
         * a large 4-byte int at any alignment.
         */
        pchMessageStart[0] = 0xf9;
        pchMessageStart[1] = 0x73;
        pchMessageStart[2] = 0xc9;
        pchMessageStart[3] = 0xa7;
        vAlertPubKey = ParseHex("042d13c016ed91528241bcff222989769417eb10cdb679228c91e26e26900eb9fd053cd9f16a9a2894ad5ebbd551be1a4bd23bd55023679be17f0bd3a16e6fbeba");
        nDefaultPort = /*28666*/ 26868;
        nMaxReorganizationDepth = 100;
        nMinerThreads = 0;
        nMaturity = 79;
        nMasternodeCountDrift = 20;
        nModifierUpdateBlock = 615800;

        genesis = CreateGenesisBlock(1507656633, 986946, 0x1e0fffff, 1);

        consensus.hashGenesisBlock = genesis.GetHash();

        assert(consensus.hashGenesisBlock == uint256("0x00000759bb3da130d7c9aedae170da8335f5a0d01a9007e4c8d3ccd08ace6a42"));
        assert(genesis.hashMerkleRoot == uint256("0xe08ae0cfc35a1d70e6764f347fdc54355206adeb382446dd54c32cd0201000d3"));

        vSeeds.push_back(CDNSSeedData("luxseed1.luxcore.io", "luxseed1.luxcore.io")); // DNSSeed
        vSeeds.push_back(CDNSSeedData("luxseed2.luxcore.io", "luxseed2.luxcore.io")); // DNSSeed
        vSeeds.push_back(CDNSSeedData("luxseed3.luxcore.io", "luxseed3.luxcore.io")); // DNSSeed
        vSeeds.push_back(CDNSSeedData("luxseed4.luxcore.io", "luxseed4.luxcore.io")); // DNSSeed
        vSeeds.push_back(CDNSSeedData("209.250.254.156", "209.250.254.156")); // Non-standard DNS request
        vSeeds.push_back(CDNSSeedData("45.76.114.209", "45.76.114.209")); // Non-standard DNS request
        vSeeds.push_back(CDNSSeedData("5.189.142.181", "5.189.142.181")); // Non-standard DNS request
        //vSeeds.push_back(CDNSSeedData("5.77.44.147", "5.77.44.147")); // Non-standard DNS request

        base58Prefixes[PUBKEY_ADDRESS] = std::vector<unsigned char>(1,48); // LUX Start letter L
        base58Prefixes[SCRIPT_ADDRESS] = std::vector<unsigned char>(1,48);
        base58Prefixes[SECRET_KEY]     = std::vector<unsigned char>(1,155);
        base58Prefixes[EXT_PUBLIC_KEY] = boost::assign::list_of(0x07)(0x28)(0xA2)(0x4E).convert_to_container<std::vector<unsigned char> >();
        base58Prefixes[EXT_SECRET_KEY] = boost::assign::list_of(0x03)(0xD8)(0xA1)(0xE5).convert_to_container<std::vector<unsigned char> >();

        convertSeed6(vFixedSeeds, pnSeed6_main, ARRAYLEN(pnSeed6_main));

        fRequireRPCPassword = true;
        fMiningRequiresPeers = true;
        fDefaultConsistencyChecks = false;
        fRequireStandard = true;
        fMineBlocksOnDemand = false;
        fSkipProofOfWorkCheck = false;
        fTestnetToBeDeprecatedFieldRPC = false;
        fHeadersFirstSyncingActive = false;

        nPoolMaxTransactions = 3;
        strSporkKey = "04a983220ea7a38a7106385003fef77896538a382a0dcc389cc45f3c98751d9af423a097789757556259351198a8aaa628a1fd644c3232678c5845384c744ff8d7";

        strDarksendPoolDummyAddress = "LgcjpYxWa5EB9KCYaRtpPgG8kgiWRvJY38";
        nStartMasternodePayments = 1507656633; // 10/10/2017

        nStakingRoundPeriod = 120; // 2 minutes a round
        nStakingInterval = 22;
        nStakingMinAge = 36 * 60 * 60;
        nFirstSCBlock = 400000;
    }

    const Checkpoints::CCheckpointData& Checkpoints() const
    {
        return data;
    }
};
static CMainParams mainParams;

/**
 * Testnet (v3)
 */
class CTestNetParams : public CMainParams
{
public:
    CTestNetParams()
    {
        consensus.nSubsidyHalvingInterval = 210000;
        consensus.nMajorityEnforceBlockUpgrade = 51;
        consensus.nMajorityRejectBlockOutdated = 75;
        consensus.nMajorityWindow = 100;
        //consensus.BIP34Height = 227931;
        //consensus.BIP34Hash = uint256S("0x000000000000024b89b42a942fe0d9fea3bb44ab7bd1b19115dd6a759c0808b8");
        consensus.powLimit = ~uint256(0) >> 1;
        consensus.nPowTargetTimespan = 24 * 60 * 60; // LUX: 1 day //TODO: change it for testnet
        consensus.nPowTargetSpacing = 60;  // LUX: 1 minute //TODO: change it for testnet
        consensus.fPowAllowMinDifficultyBlocks = false;
        consensus.fPowNoRetargeting = false;
        consensus.nRuleChangeActivationThreshold = 1368; // 95% of 1440 is
        consensus.nMinerConfirmationWindow = 1440; // nPowTargetTimespan / nPowTargetSpacing
        // Deployment of SegWit (BIP141 and BIP143)
        consensus.vDeployments[Consensus::DEPLOYMENT_SEGWIT].bit = 1;
        consensus.vDeployments[Consensus::DEPLOYMENT_SEGWIT].nStartTime = 0;
        consensus.vDeployments[Consensus::DEPLOYMENT_SEGWIT].nTimeout = 0; // Never / undefined
        consensus.nLastPOWBlock = 6000000;

        networkID = CBaseChainParams::TESTNET;
        strNetworkID = "test";
        pchMessageStart[0] = 0x53;
        pchMessageStart[1] = 0x66;
        pchMessageStart[2] = 0x55;
        pchMessageStart[3] = 0xac;
        vAlertPubKey = ParseHex("000010e83b2703ccf322f7dbd62dd5855ac7c10bd055814ce121ba32607d573b8810c02c0582aed05b4deb9c4b77b26d92428c61256cd42774babea0a073b2ed0c9");
        nDefaultPort = 28333;
        nMinerThreads = 0;
<<<<<<< HEAD
        nTargetTimespan = 30 * 60; // LUX: 1 day
        nTargetSpacing = 3 * 60;  // LUX: 1 minute
        nLastPOWBlock = 6000000;
        nMaturity = 2;
=======
        nMaturity = 79;
>>>>>>> 2d1c0e5c
        nModifierUpdateBlock = 51197; //approx Mon, 17 Apr 2017 04:00:00 GMT

        //! Modify the testnet genesis block so the timestamp is valid for a later start.
        genesis = CreateGenesisBlock(1524545768, 570354, 0x1e0fffff, 1);

<<<<<<< HEAD
        hashGenesisBlock = genesis.GetHash();

        assert(hashGenesisBlock == uint256("0x000007902f27377577fdf300e4df3fee6ccabb93b534c4df22f0364eea5d3329"));
        assert(genesis.hashMerkleRoot == uint256("0xd13af5c8979e28c4e968ff212cbb30073c37341fb7ccd98f83eda52b6e5fb0c9"));
=======
        consensus.hashGenesisBlock = genesis.GetHash();
//      assert(hashGenesisBlock == uint256("0"));
>>>>>>> 2d1c0e5c

        vFixedSeeds.clear();
        vSeeds.clear();
//        vSeeds.push_back(CDNSSeedData("luxtest1", "88.198.192.110"));

        base58Prefixes[PUBKEY_ADDRESS] = std::vector<unsigned char>(1, 48); // Testnet lux addresses start with 'l'
        base58Prefixes[SCRIPT_ADDRESS] = std::vector<unsigned char>(1, 48);  // Testnet lux script addresses start with 'l'
        base58Prefixes[SECRET_KEY] = std::vector<unsigned char>(1, 155);     // Testnet private keys start with '9' or 'c' (Bitcoin defaults)
        // Testnet lux BIP32 pubkeys start with 'DRKV'
        base58Prefixes[EXT_PUBLIC_KEY] = boost::assign::list_of(0x3a)(0x80)(0x61)(0xa0).convert_to_container<std::vector<unsigned char> >();
        // Testnet lux BIP32 prvkeys start with 'DRKP'
        base58Prefixes[EXT_SECRET_KEY] = boost::assign::list_of(0x3a)(0x80)(0x58)(0x37).convert_to_container<std::vector<unsigned char> >();
        // Testnet lux BIP44 coin type is '1' (All coin's testnet default)
        base58Prefixes[EXT_COIN_TYPE] = boost::assign::list_of(0x01)(0x00)(0x00)(0x80).convert_to_container<std::vector<unsigned char> >();

        convertSeed6(vFixedSeeds, pnSeed6_test, ARRAYLEN(pnSeed6_test));

        fRequireRPCPassword = true;
        fMiningRequiresPeers = true;
        fDefaultConsistencyChecks = false;
        fRequireStandard = false;
        fMineBlocksOnDemand = false;
        fTestnetToBeDeprecatedFieldRPC = true;

        nPoolMaxTransactions = 2;
        strSporkKey = "04348C2F50F90267E64FACC65BFDC9D0EB147D090872FB97ABAE92E9A36E6CA60983E28E741F8E7277B11A7479B626AC115BA31463AC48178A5075C5A9319D4A38";
        strDarksendPoolDummyAddress = "LPGq7DZbqZ8Vb3tfLH8Z8VHqeV4fsK68oX";
        nStartMasternodePayments = 1524402689; //Fri, 09 Jan 2015 21:05:58 GMT

        nStakingRoundPeriod = 5; // 5 seconds a round
        nStakingInterval = 30; // 30 seconds
<<<<<<< HEAD
        nStakingMinAge = 360; // 6 minutes
        nFirstSCBlock = 1000;
=======
        nStakingMinAge = 6 * 60; // 6 minutes
>>>>>>> 2d1c0e5c
    }
    const Checkpoints::CCheckpointData& Checkpoints() const
    {
        return dataTestnet;
    }
};
static CTestNetParams testNetParams;

/**
 * Regression test
 */
class CRegTestParams : public CTestNetParams
{
public:
    CRegTestParams()
    {
        networkID = CBaseChainParams::REGTEST;
        strNetworkID = "regtest";

        consensus.nSubsidyHalvingInterval = 150;
        consensus.nMajorityEnforceBlockUpgrade = 750;
        consensus.nMajorityRejectBlockOutdated = 950;
        consensus.nMajorityWindow = 1000;
        //consensus.BIP34Height = -1; // BIP34 has not necessarily activated on regtest
        //consensus.BIP34Hash = uint256();
        consensus.powLimit = uint256S("7fffffffffffffffffffffffffffffffffffffffffffffffffffffffffffffff");
        consensus.nPowTargetTimespan = 24 * 60 * 60; // Lux: 1 day
        consensus.nPowTargetSpacing = 1 * 60; // Lux: 1 minutes
        consensus.fPowAllowMinDifficultyBlocks = true;
        consensus.fPowNoRetargeting = true;
        consensus.nRuleChangeActivationThreshold = 108; // 75% for testchains
        consensus.nMinerConfirmationWindow = 144; // Faster than normal for regtest (144 instead of 2016)
        consensus.vDeployments[Consensus::DEPLOYMENT_TESTDUMMY].bit = 28;
        consensus.vDeployments[Consensus::DEPLOYMENT_TESTDUMMY].nStartTime = 0;
        consensus.vDeployments[Consensus::DEPLOYMENT_TESTDUMMY].nTimeout = 999999999999ULL;
        consensus.vDeployments[Consensus::DEPLOYMENT_CSV].bit = 0;
        consensus.vDeployments[Consensus::DEPLOYMENT_CSV].nStartTime = 0;
        consensus.vDeployments[Consensus::DEPLOYMENT_CSV].nTimeout = 999999999999ULL;
        consensus.vDeployments[Consensus::DEPLOYMENT_SEGWIT].bit = 1;
        consensus.vDeployments[Consensus::DEPLOYMENT_SEGWIT].nStartTime = 0;
        consensus.vDeployments[Consensus::DEPLOYMENT_SEGWIT].nTimeout = 999999999999ULL;
        consensus.powLimit = ~uint256(0) >> 1;

        pchMessageStart[0] = 0xa1;
        pchMessageStart[1] = 0xcf;
        pchMessageStart[2] = 0x7e;
        pchMessageStart[3] = 0xac;
        nMinerThreads = 1;
        nMaturity = 2;
        genesis.nTime = 1454124731;
        genesis.nBits = 0x207fffff;
        genesis.nNonce = 12345;

        consensus.hashGenesisBlock = genesis.GetHash();
        nDefaultPort = 51476;
//        assert(hashGenesisBlock == uint256("0"));

        vFixedSeeds.clear(); //! Testnet mode doesn't have any fixed seeds.
        vSeeds.clear();      //! Testnet mode doesn't have any DNS seeds.

        fRequireRPCPassword = false;
        fMiningRequiresPeers = false;
        fDefaultConsistencyChecks = true;
        fRequireStandard = false;
        fMineBlocksOnDemand = true;
        fTestnetToBeDeprecatedFieldRPC = false;
    }
    const Checkpoints::CCheckpointData& Checkpoints() const
    {
        return dataRegtest;
    }
};
static CRegTestParams regTestParams;

/**
 * Unit test
 */
class CUnitTestParams : public CMainParams, public CModifiableParams
{
public:
    CUnitTestParams()
    {
        networkID = CBaseChainParams::UNITTEST;
        strNetworkID = "unittest";
        nDefaultPort = 51478;
        vFixedSeeds.clear(); //! Unit test mode doesn't have any fixed seeds.
        vSeeds.clear();      //! Unit test mode doesn't have any DNS seeds.

        fRequireRPCPassword = false;
        fMiningRequiresPeers = false;
        fDefaultConsistencyChecks = true;
        consensus.fPowAllowMinDifficultyBlocks = false;
        fMineBlocksOnDemand = true;
    }

    const Checkpoints::CCheckpointData& Checkpoints() const
    {
        // UnitTest share the same checkpoints as MAIN
        return data;
    }

    //! Published setters to allow changing values in unit test cases
    virtual void setSubsidyHalvingInterval(int anSubsidyHalvingInterval) { consensus.nSubsidyHalvingInterval = anSubsidyHalvingInterval; }
    virtual void setEnforceBlockUpgradeMajority(int anEnforceBlockUpgradeMajority) { consensus.nMajorityEnforceBlockUpgrade = anEnforceBlockUpgradeMajority; }
    virtual void setRejectBlockOutdatedMajority(int anRejectBlockOutdatedMajority) { consensus.nMajorityRejectBlockOutdated = anRejectBlockOutdatedMajority; }
    virtual void setToCheckBlockUpgradeMajority(int anToCheckBlockUpgradeMajority) { consensus.nMajorityWindow = anToCheckBlockUpgradeMajority; }
    virtual void setDefaultConsistencyChecks(bool afDefaultConsistencyChecks) { fDefaultConsistencyChecks = afDefaultConsistencyChecks; }
    virtual void setAllowMinDifficultyBlocks(bool afAllowMinDifficultyBlocks) { consensus.fPowAllowMinDifficultyBlocks = afAllowMinDifficultyBlocks; }
    virtual void setSkipProofOfWorkCheck(bool afSkipProofOfWorkCheck) { fSkipProofOfWorkCheck = afSkipProofOfWorkCheck; }
};
static CUnitTestParams unitTestParams;

bool CheckProof(uint256 hash, unsigned int nBits)
{
    bool fNegative;
    bool fOverflow;
    uint256 bnTarget;


    bnTarget.SetCompact(nBits, &fNegative, &fOverflow);

    // Check range
    if (fNegative || bnTarget == 0 || fOverflow)
        return false; //error("CheckProofOfWork() : nBits below minimum work");

    // Check proof of work matches claimed amount
    if (hash > bnTarget)
        return false; //error("CheckProofOfWork() : hash doesn't match nBits");

    return true;
}

class CSegWitTestnet : public CChainParams
{
public:
    CSegWitTestnet()
    {
        networkID = CBaseChainParams::SEGWITTEST;
        strNetworkID = "segwit";
        consensus.nSubsidyHalvingInterval = 210000;
        consensus.nMajorityEnforceBlockUpgrade = 750;
        consensus.nMajorityRejectBlockOutdated = 950;
        consensus.nMajorityWindow = 1000;
        consensus.powLimit = ~uint256(0) >> 20; // LUX starting difficulty is 1 / 2^12
        consensus.nPowTargetTimespan = 10 * 60; //10 minute
        consensus.nPowTargetSpacing = 60;  // LUX: 1 minute
        consensus.fPowAllowMinDifficultyBlocks = false;
        consensus.fPowNoRetargeting = false;
        consensus.nRuleChangeActivationThreshold = 9; // 95% of 10
        consensus.nMinerConfirmationWindow = 10; // nPowTargetTimespan / nPowTargetSpacing
        // Deployment of SegWit (BIP141 and BIP143)
        consensus.vDeployments[Consensus::DEPLOYMENT_SEGWIT].bit = 1;
        consensus.vDeployments[Consensus::DEPLOYMENT_SEGWIT].nStartTime = 1524733200;
        consensus.vDeployments[Consensus::DEPLOYMENT_SEGWIT].nTimeout = 1557187200; // TODO: ?? - just some random date - 05.07.2019
        consensus.nLastPOWBlock = 6000000;

        /**
         * The message start string is designed to be unlikely to occur in normal data.
         * The characters are rarely used upper ASCII, not valid as UTF-8, and produce
         * a large 4-byte int at any alignment.
         */
        pchMessageStart[0] = 0xf9;
        pchMessageStart[1] = 0x73;
        pchMessageStart[2] = 0xc9;
        pchMessageStart[3] = 0xa7;
        vAlertPubKey = ParseHex("042d13c016ed91528241bcff222989769417eb10cdb679228c91e26e26900eb9fd053cd9f16a9a2894ad5ebbd551be1a4bd23bd55023679be17f0bd3a16e6fbeba");
        nDefaultPort = 25666;
        nMaxReorganizationDepth = 100;
        nMinerThreads = 0;
        nMaturity = 5;
        nMasternodeCountDrift = 20;
        nModifierUpdateBlock = 615800;

        const char* pszTimestamp = "Lux - Implemented New PHI Algo PoW/PoS Hybrid - Parallel Masternode - ThankYou - 216k155"; // Input Activation code to activate blockchain
        CMutableTransaction txNew;
        txNew.nVersion = 1;
        txNew.nTime = 1524645689;
        txNew.nLockTime = 0;
        txNew.vin.resize(1);
        txNew.vout.resize(1);
        const char* strPubKey = "039ec9c09ee245790849f297f8df36c3aab97335ee011250a23d35569fdab891f0";
        txNew.vin[0].scriptSig = CScript() << 0 << CScriptNum(42) << vector<unsigned char>((const unsigned char*)pszTimestamp, (const unsigned char*)pszTimestamp + strlen(pszTimestamp));
        txNew.vout[0].scriptPubKey = CScript() << ParseHex(strPubKey) << OP_CHECKSIG;
        txNew.vout[0].nValue = 21000000000000;

        genesis.vtx.push_back(txNew);
        genesis.hashPrevBlock = 0;
        genesis.hashMerkleRoot = genesis.BuildMerkleTree();
        genesis.nVersion = 1;
        genesis.nTime = 1524645689;
        genesis.nBits = 0x1e0fffff;
        genesis.nNonce = 729147;

        /*while (!CheckProof(genesis.GetHash(), genesis.nBits)) {
            genesis.nNonce ++;
        }

        std::cout << genesis.nNonce << std::endl;
        std::cout << genesis.GetHash().GetHex() << std::endl;
        std::cout << genesis.hashMerkleRoot.GetHex() << std::endl;*/

        consensus.hashGenesisBlock = genesis.GetHash();

        assert(consensus.hashGenesisBlock == uint256("0x00000a1a2a728145f14f873037b5f4188c1b36d20f8187d329e412b97cdbaabf"));
        assert(genesis.hashMerkleRoot == uint256("0xb35719fbe3e4d52f06d791e938de406d48defadb83beeb1fdd10c7ef52a481c2"));

        base58Prefixes[PUBKEY_ADDRESS] = std::vector<unsigned char>(1,48); // LUX Start letter L
        base58Prefixes[WIT_PUBKEY_ADDRESS] = std::vector<unsigned char>(1,54);
        base58Prefixes[SCRIPT_ADDRESS] = std::vector<unsigned char>(1,48);
        base58Prefixes[WIT_SCRIPT_ADDRESS] = std::vector<unsigned char>(1,55);
        base58Prefixes[SECRET_KEY]     = std::vector<unsigned char>(1,155);
        base58Prefixes[EXT_PUBLIC_KEY] = boost::assign::list_of(0x07)(0x28)(0xA2)(0x4E).convert_to_container<std::vector<unsigned char> >();
        base58Prefixes[EXT_SECRET_KEY] = boost::assign::list_of(0x03)(0xD8)(0xA1)(0xE5).convert_to_container<std::vector<unsigned char> >();

        fRequireRPCPassword = true;
        fMiningRequiresPeers = true;
        fDefaultConsistencyChecks = false;
        fRequireStandard = true;
        fMineBlocksOnDemand = false;
        fSkipProofOfWorkCheck = false;
        fTestnetToBeDeprecatedFieldRPC = false;
        fHeadersFirstSyncingActive = false;

        nPoolMaxTransactions = 3;
        strSporkKey = "04a983220ea7a38a7106385003fef77896538a382a0dcc389cc45f3c98751d9af423a097789757556259351198a8aaa628a1fd644c3232678c5845384c744ff8d7";

        strDarksendPoolDummyAddress = "LgcjpYxWa5EB9KCYaRtpPgG8kgiWRvJY38";
        nStartMasternodePayments = 1507656633; // 10/10/2017

        nStakingRoundPeriod = 120; // 2 minutes a round
        nStakingInterval = 22;
        nStakingMinAge = 36 * 60 * 60;
    }

    const Checkpoints::CCheckpointData& Checkpoints() const
    {
        return dataSegwittest;
    }
};
static CSegWitTestnet segwitParams;


static CChainParams* pCurrentParams = 0;

CModifiableParams* ModifiableParams()
{
    assert(pCurrentParams);
    assert(pCurrentParams == &unitTestParams);
    return (CModifiableParams*)&unitTestParams;
}

const CChainParams& Params()
{
    assert(pCurrentParams);
    return *pCurrentParams;
}

CChainParams& Params(CBaseChainParams::Network network)
{
    switch (network) {
    case CBaseChainParams::MAIN:
        return mainParams;
    case CBaseChainParams::TESTNET:
        return testNetParams;
    case CBaseChainParams::REGTEST:
        return regTestParams;
    case CBaseChainParams::UNITTEST:
        return unitTestParams;
    case CBaseChainParams::SEGWITTEST:
        return segwitParams;
    default:
        assert(false && "Unimplemented network");
        return mainParams;
    }
}

void SelectParams(CBaseChainParams::Network network)
{
    SelectBaseParams(network);
    pCurrentParams = &Params(network);
}

bool SelectParamsFromCommandLine()
{
    CBaseChainParams::Network network = NetworkIdFromCommandLine();
    if (network == CBaseChainParams::MAX_NETWORK_TYPES)
        return false;

    SelectParams(network);
    return true;
}<|MERGE_RESOLUTION|>--- conflicted
+++ resolved
@@ -111,36 +111,6 @@
     0
 };
 
-<<<<<<< HEAD
-static CBlock CreateGenesisBlock(const char* pszTimestamp, uint32_t nTime, uint32_t nNonce, uint32_t nBits, int32_t nVersion) {
-    CMutableTransaction txNew;
-    txNew.nVersion = 1;
-    txNew.nTime = nTime;
-    txNew.nLockTime = 0;
-    txNew.vin.resize(1);
-    txNew.vout.resize(1);
-    txNew.vin[0].scriptSig = CScript() << 0 << CScriptNum(42) << vector<unsigned char>((const unsigned char*)pszTimestamp, (const unsigned char*)pszTimestamp + strlen(pszTimestamp));
-    txNew.vout[0].SetEmpty();
-
-    CBlock genesis;
-    genesis.hashPrevBlock = 0;
-    genesis.nTime    = nTime;
-    genesis.nBits    = nBits;
-    genesis.nNonce   = nNonce;
-    genesis.nVersion = nVersion;
-    genesis.vtx.push_back(txNew);
-    genesis.hashMerkleRoot = genesis.BuildMerkleTree();
-
-    return genesis;
-}
-
-static CBlock CreateGenesisBlock(uint32_t nTime, uint32_t nNonce, uint32_t nBits, int32_t nVersion)
-{
-    const char* pszTimestamp = "Lux - Implemented New PHI Algo PoW/PoS Hybird - Parallel Masternode - ThankYou - 216k155";
-    return CreateGenesisBlock(pszTimestamp, nTime, nNonce, nBits, nVersion);
-}
-
-=======
 static Checkpoints::MapCheckpoints mapCheckpointsSegWittest =
         boost::assign::map_list_of(0, uint256("0"));
 static const Checkpoints::CCheckpointData dataSegwittest = {
@@ -149,7 +119,6 @@
         0,
         0
 };
->>>>>>> 2d1c0e5c
 
 class CMainParams : public CChainParams
 {
@@ -194,7 +163,23 @@
         nMasternodeCountDrift = 20;
         nModifierUpdateBlock = 615800;
 
-        genesis = CreateGenesisBlock(1507656633, 986946, 0x1e0fffff, 1);
+        const char* pszTimestamp = "Lux - Implemented New PHI Algo PoW/PoS Hybird - Parallel Masternode - ThankYou - 216k155"; // Input Activation code to activate blockchain
+        CMutableTransaction txNew;
+        txNew.nVersion = 1;
+        txNew.nTime = 1507656633;
+        txNew.nLockTime = 0;
+        txNew.vin.resize(1);
+        txNew.vout.resize(1);
+        txNew.vin[0].scriptSig = CScript() << 0 << CScriptNum(42) << vector<unsigned char>((const unsigned char*)pszTimestamp, (const unsigned char*)pszTimestamp + strlen(pszTimestamp));
+        txNew.vout[0].SetEmpty();
+
+        genesis.vtx.push_back(txNew);
+        genesis.hashPrevBlock = 0;
+        genesis.hashMerkleRoot = genesis.BuildMerkleTree();
+        genesis.nVersion = 1;
+        genesis.nTime = 1507656633; //10/10/2017
+        genesis.nBits = 0x1e0fffff;
+        genesis.nNonce = 986946;
 
         consensus.hashGenesisBlock = genesis.GetHash();
 
@@ -282,28 +267,19 @@
         vAlertPubKey = ParseHex("000010e83b2703ccf322f7dbd62dd5855ac7c10bd055814ce121ba32607d573b8810c02c0582aed05b4deb9c4b77b26d92428c61256cd42774babea0a073b2ed0c9");
         nDefaultPort = 28333;
         nMinerThreads = 0;
-<<<<<<< HEAD
         nTargetTimespan = 30 * 60; // LUX: 1 day
         nTargetSpacing = 3 * 60;  // LUX: 1 minute
         nLastPOWBlock = 6000000;
-        nMaturity = 2;
-=======
         nMaturity = 79;
->>>>>>> 2d1c0e5c
         nModifierUpdateBlock = 51197; //approx Mon, 17 Apr 2017 04:00:00 GMT
 
         //! Modify the testnet genesis block so the timestamp is valid for a later start.
-        genesis = CreateGenesisBlock(1524545768, 570354, 0x1e0fffff, 1);
-
-<<<<<<< HEAD
-        hashGenesisBlock = genesis.GetHash();
-
-        assert(hashGenesisBlock == uint256("0x000007902f27377577fdf300e4df3fee6ccabb93b534c4df22f0364eea5d3329"));
-        assert(genesis.hashMerkleRoot == uint256("0xd13af5c8979e28c4e968ff212cbb30073c37341fb7ccd98f83eda52b6e5fb0c9"));
-=======
+        genesis.nBits  = 0x1e0fffff;
+        genesis.nTime = 1504344001;
+        genesis.nNonce = 1454059;
+
         consensus.hashGenesisBlock = genesis.GetHash();
 //      assert(hashGenesisBlock == uint256("0"));
->>>>>>> 2d1c0e5c
 
         vFixedSeeds.clear();
         vSeeds.clear();
@@ -335,12 +311,8 @@
 
         nStakingRoundPeriod = 5; // 5 seconds a round
         nStakingInterval = 30; // 30 seconds
-<<<<<<< HEAD
         nStakingMinAge = 360; // 6 minutes
         nFirstSCBlock = 1000;
-=======
-        nStakingMinAge = 6 * 60; // 6 minutes
->>>>>>> 2d1c0e5c
     }
     const Checkpoints::CCheckpointData& Checkpoints() const
     {
