// Copyright (c) 2010 Satoshi Nakamoto
// Copyright (c) 2009-2014 The Bitcoin developers
// Copyright (c) 2014-2015 The Dash developers
// Copyright (c) 2015-2017 The LUX developers
// Distributed under the MIT software license, see the accompanying
// file COPYING or http://www.opensource.org/licenses/mit-license.php.

#include "checkpoints.h"
#include "consensus/validation.h"
#include "main.h"
#include "primitives/transaction.h"
#include "rpcserver.h"
#include "sync.h"
#include "util.h"

#include <stdint.h>

#include "univalue/univalue.h"

using namespace std;

extern void TxToJSON(const CTransaction& tx, const uint256 hashBlock, UniValue& entry);
void ScriptPubKeyToJSON(const CScript& scriptPubKey, UniValue& out, bool fIncludeHex);
int getBlockTimeByHeight(int nHeight);

double GetDifficulty(const CBlockIndex* blockindex)
{
    // Floating point number that is a multiple of the minimum difficulty,
    // minimum difficulty = 1.0.
    if (blockindex == NULL) {
        if (chainActive.Tip() == NULL)
            return 1.0;
        else
            blockindex = chainActive.Tip();
    }

    int nShift = (blockindex->nBits >> 24) & 0xff;

    double dDiff =
        (double)0x0000ffff / (double)(blockindex->nBits & 0x00ffffff);

    while (nShift < 29) {
        dDiff *= 256.0;
        nShift++;
    }
    while (nShift > 29) {
        dDiff /= 256.0;
        nShift--;
    }

    return dDiff;
}


UniValue blockToJSON(const CBlock& block, const CBlockIndex* blockindex, bool txDetails = false)
{
    UniValue result(UniValue::VOBJ);
    result.push_back(Pair("hash", block.GetHash().GetHex()));
    int confirmations = -1;
    // Only report confirmations if the block is on the main chain
    if (chainActive.Contains(blockindex))
        confirmations = chainActive.Height() - blockindex->nHeight + 1;
    result.push_back(Pair("confirmations", confirmations));
    result.push_back(Pair("size", (int)::GetSerializeSize(block, SER_NETWORK, PROTOCOL_VERSION)));
    result.push_back(Pair("height", blockindex->nHeight));
    result.push_back(Pair("version", block.nVersion));
    result.push_back(Pair("merkleroot", block.hashMerkleRoot.GetHex()));
    UniValue txs(UniValue::VARR);
    BOOST_FOREACH (const CTransaction& tx, block.vtx) {
        if (txDetails) {
            UniValue objTx(UniValue::VOBJ);
            TxToJSON(tx, uint256(), objTx);
            txs.push_back(objTx);
        } else
            txs.push_back(tx.GetHash().GetHex());
    }
    result.push_back(Pair("tx", txs));
    result.push_back(Pair("time", block.GetBlockTime()));
    result.push_back(Pair("nonce", (uint64_t)block.nNonce));
    result.push_back(Pair("bits", strprintf("%08x", block.nBits)));
    result.push_back(Pair("difficulty", GetDifficulty(blockindex)));
    result.push_back(Pair("chainwork", blockindex->nChainWork.GetHex()));

    if (blockindex->pprev)
        result.push_back(Pair("previousblockhash", blockindex->pprev->GetBlockHash().GetHex()));
    CBlockIndex* pnext = chainActive.Next(blockindex);
    if (pnext)
        result.push_back(Pair("nextblockhash", pnext->GetBlockHash().GetHex()));
    return result;
}


UniValue blockHeaderToJSON(const CBlock& block, const CBlockIndex* blockindex)
{
    UniValue result(UniValue::VOBJ);
    result.push_back(Pair("version", block.nVersion));
    if (blockindex->pprev)
        result.push_back(Pair("previousblockhash", blockindex->pprev->GetBlockHash().GetHex()));
    result.push_back(Pair("merkleroot", block.hashMerkleRoot.GetHex()));
    result.push_back(Pair("time", block.GetBlockTime()));
    result.push_back(Pair("bits", strprintf("%08x", block.nBits)));
    result.push_back(Pair("nonce", (uint64_t)block.nNonce));
    return result;
}

UniValue getblockcount(const UniValue& params, bool fHelp)
{
    if (fHelp || params.size() != 0)
        throw runtime_error(
            "getblockcount\n"
            "\nReturns the number of blocks in the longest block chain.\n"
            "\nResult:\n"
            "n    (numeric) The current block count\n"
            "\nExamples:\n" +
            HelpExampleCli("getblockcount", "") + HelpExampleRpc("getblockcount", ""));

    LOCK(cs_main);
    return chainActive.Height();
}

UniValue getbestblockhash(const UniValue& params, bool fHelp)
{
    if (fHelp || params.size() != 0)
        throw runtime_error(
            "getbestblockhash\n"
            "\nReturns the hash of the best (tip) block in the longest block chain.\n"
            "\nResult\n"
            "\"hex\"      (string) the block hash hex encoded\n"
            "\nExamples\n" +
            HelpExampleCli("getbestblockhash", "") + HelpExampleRpc("getbestblockhash", ""));

    LOCK(cs_main);
    return chainActive.Tip()->GetBlockHash().GetHex();
}

UniValue getdifficulty(const UniValue& params, bool fHelp)
{
    if (fHelp || params.size() != 0)
        throw runtime_error(
            "getdifficulty\n"
            "\nReturns the proof-of-work difficulty as a multiple of the minimum difficulty.\n"
            "\nResult:\n"
            "n.nnn       (numeric) the proof-of-work difficulty as a multiple of the minimum difficulty.\n"
            "\nExamples:\n" +
            HelpExampleCli("getdifficulty", "") + HelpExampleRpc("getdifficulty", ""));

    LOCK(cs_main);
    return GetDifficulty();
}


UniValue getrawmempool(const UniValue& params, bool fHelp)
{
    if (fHelp || params.size() > 1)
        throw runtime_error(
            "getrawmempool ( verbose )\n"
            "\nReturns all transaction ids in memory pool as a json array of string transaction ids.\n"
            "\nArguments:\n"
            "1. verbose           (boolean, optional, default=false) true for a json object, false for array of transaction ids\n"
            "\nResult: (for verbose = false):\n"
            "[                     (json array of string)\n"
            "  \"transactionid\"     (string) The transaction id\n"
            "  ,...\n"
            "]\n"
            "\nResult: (for verbose = true):\n"
            "{                           (json object)\n"
            "  \"transactionid\" : {       (json object)\n"
            "    \"size\" : n,             (numeric) transaction size in bytes\n"
            "    \"fee\" : n,              (numeric) transaction fee in lux\n"
            "    \"time\" : n,             (numeric) local time transaction entered pool in seconds since 1 Jan 1970 GMT\n"
            "    \"height\" : n,           (numeric) block height when transaction entered pool\n"
            "    \"startingpriority\" : n, (numeric) priority when transaction entered pool\n"
            "    \"currentpriority\" : n,  (numeric) transaction priority now\n"
            "    \"depends\" : [           (array) unconfirmed transactions used as inputs for this transaction\n"
            "        \"transactionid\",    (string) parent transaction id\n"
            "       ... ]\n"
            "  }, ...\n"
            "]\n"
            "\nExamples\n" +
            HelpExampleCli("getrawmempool", "true") + HelpExampleRpc("getrawmempool", "true"));

    LOCK(cs_main);

    bool fVerbose = false;
    if (params.size() > 0)
        fVerbose = params[0].get_bool();

    if (fVerbose) {
        LOCK(mempool.cs);
        UniValue o(UniValue::VOBJ);
        BOOST_FOREACH (const PAIRTYPE(uint256, CTxMemPoolEntry) & entry, mempool.mapTx) {
            const uint256& hash = entry.first;
            const CTxMemPoolEntry& e = entry.second;
            UniValue info(UniValue::VOBJ);
            info.push_back(Pair("size", (int)e.GetTxSize()));
            info.push_back(Pair("fee", ValueFromAmount(e.GetFee())));
            info.push_back(Pair("time", e.GetTime()));
            info.push_back(Pair("height", (int)e.GetHeight()));
            info.push_back(Pair("startingpriority", e.GetPriority(e.GetHeight())));
            info.push_back(Pair("currentpriority", e.GetPriority(chainActive.Height())));
            const CTransaction& tx = e.GetTx();
            set<string> setDepends;
            BOOST_FOREACH (const CTxIn& txin, tx.vin) {
                if (mempool.exists(txin.prevout.hash))
                    setDepends.insert(txin.prevout.hash.ToString());
            }
            UniValue depends(UniValue::VARR);

            BOOST_FOREACH(const string& dep, setDepends)
            {
                  depends.push_back(dep);
            }

            info.push_back(Pair("depends", depends));
            o.push_back(Pair(hash.ToString(), info));
        }
        return o;
    } else {
        vector<uint256> vtxid;
        mempool.queryHashes(vtxid);

        UniValue a(UniValue::VARR);
        BOOST_FOREACH (const uint256& hash, vtxid)
            a.push_back(hash.ToString());

        return a;
    }
}

UniValue getblockhashes(const UniValue& params, bool fHelp)
{
    if (fHelp || params.size() < 2)
        throw runtime_error(
                "getblockhashes timestamp\n"
                        "\nReturns array of hashes of blocks within the timestamp range provided.\n"
                        "\nArguments:\n"
                        "1. high         (numeric, required) The newer block timestamp\n"
                        "2. low          (numeric, required) The older block timestamp\n"
                        "3. options      (string, required) A json object\n"
                        "    {\n"
                        "      \"noOrphans\":true   (boolean) will only include blocks on the main chain\n"
                        "      \"logicalTimes\":true   (boolean) will include logical timestamps with hashes\n"
                        "    }\n"
                        "\nResult:\n"
                        "[\n"
                        "  \"hash\"         (string) The block hash\n"
                        "]\n"
                        "[\n"
                        "  {\n"
                        "    \"blockhash\": (string) The block hash\n"
                        "    \"logicalts\": (numeric) The logical timestamp\n"
                        "  }\n"
                        "]\n"
                        "\nExamples:\n"
                + HelpExampleCli("getblockhashes", "1522073246 1521473246")
                + HelpExampleRpc("getblockhashes", "1522073246, 1521473246")
                + HelpExampleCli("getblockhashes", "1522073246 1521473246 '{\"noOrphans\":false, \"logicalTimes\":true}'")
        );

    LOCK(cs_main);

    unsigned int high = params[0].get_int();
    unsigned int low = params[1].get_int();
    UniValue a(UniValue::VARR);
    int nHeight = chainActive.Height();

    for (int i = 0; i <= nHeight; i++) {
        unsigned int blockTime = getBlockTimeByHeight(i);
        if (blockTime > low && blockTime < high) {
            CBlockIndex* pblockindex =chainActive[i];
            a.push_back(pblockindex->GetBlockHash().GetHex());
        }
    }
    return a;
}

int getBlockTimeByHeight(int nHeight){
    CBlock block;
    CBlockIndex* pblockindex =chainActive[nHeight];
    std::string strHash = pblockindex->GetBlockHash().GetHex();
    uint256 hash(strHash);
    CBlockIndex* pblockindex2 = mapBlockIndex[hash];
        return pblockindex2->GetBlockTime();
    }

UniValue getblockhash(const UniValue& params, bool fHelp)
{
    if (fHelp || params.size() != 1)
        throw runtime_error(
            "getblockhash index\n"
            "\nReturns hash of block in best-block-chain at index provided.\n"
            "\nArguments:\n"
            "1. index         (numeric, required) The block index\n"
            "\nResult:\n"
            "\"hash\"         (string) The block hash\n"
            "\nExamples:\n" +
            HelpExampleCli("getblockhash", "1000") + HelpExampleRpc("getblockhash", "1000"));

    LOCK(cs_main);

    int nHeight = params[0].get_int();
    if (nHeight < 0 || nHeight > chainActive.Height())
        throw JSONRPCError(RPC_INVALID_PARAMETER, "Block height out of range");

    CBlockIndex* pblockindex = chainActive[nHeight];
    return pblockindex->GetBlockHash().GetHex();
}

UniValue getblock(const UniValue& params, bool fHelp)
{
    if (fHelp || params.size() < 1 || params.size() > 2)
        throw runtime_error(
            "getblock \"hash\" ( verbose )\n"
            "\nIf verbose is false, returns a string that is serialized, hex-encoded data for block 'hash'.\n"
            "If verbose is true, returns an Object with information about block <hash>.\n"
            "\nArguments:\n"
            "1. \"hash\"          (string, required) The block hash\n"
            "2. verbose           (boolean, optional, default=true) true for a json object, false for the hex encoded data\n"
            "\nResult (for verbose = true):\n"
            "{\n"
            "  \"hash\" : \"hash\",     (string) the block hash (same as provided)\n"
            "  \"confirmations\" : n,   (numeric) The number of confirmations, or -1 if the block is not on the main chain\n"
            "  \"size\" : n,            (numeric) The block size\n"
            "  \"height\" : n,          (numeric) The block height or index\n"
            "  \"version\" : n,         (numeric) The block version\n"
            "  \"merkleroot\" : \"xxxx\", (string) The merkle root\n"
            "  \"tx\" : [               (array of string) The transaction ids\n"
            "     \"transactionid\"     (string) The transaction id\n"
            "     ,...\n"
            "  ],\n"
            "  \"time\" : ttt,          (numeric) The block time in seconds since epoch (Jan 1 1970 GMT)\n"
            "  \"nonce\" : n,           (numeric) The nonce\n"
            "  \"bits\" : \"1d00ffff\", (string) The bits\n"
            "  \"difficulty\" : x.xxx,  (numeric) The difficulty\n"
            "  \"previousblockhash\" : \"hash\",  (string) The hash of the previous block\n"
            "  \"nextblockhash\" : \"hash\"       (string) The hash of the next block\n"
            "}\n"
            "\nResult (for verbose=false):\n"
            "\"data\"             (string) A string that is serialized, hex-encoded data for block 'hash'.\n"
            "\nExamples:\n" +
            HelpExampleCli("getblock", "\"00000000000fd08c2fb661d2fcb0d49abb3a91e5f27082ce64feed3b4dede2e2\"") + HelpExampleRpc("getblock", "\"00000000000fd08c2fb661d2fcb0d49abb3a91e5f27082ce64feed3b4dede2e2\""));

    LOCK(cs_main);

    std::string strHash = params[0].get_str();
    uint256 hash(strHash);

    bool fVerbose = true;
    if (params.size() > 1)
        fVerbose = params[1].get_bool();

    if (mapBlockIndex.count(hash) == 0)
        throw JSONRPCError(RPC_INVALID_ADDRESS_OR_KEY, "Block not found");

    CBlock block;
    CBlockIndex* pblockindex = mapBlockIndex[hash];

    if (!ReadBlockFromDisk(block, pblockindex, Params().GetConsensus()))
        throw JSONRPCError(RPC_INTERNAL_ERROR, "Can't read block from disk");

    if (!fVerbose) {
        CDataStream ssBlock(SER_NETWORK, PROTOCOL_VERSION);
        ssBlock << block;
        std::string strHex = HexStr(ssBlock.begin(), ssBlock.end());
        return strHex;
    }

    return blockToJSON(block, pblockindex);
}

UniValue getblockheader(const UniValue& params, bool fHelp)
{
    if (fHelp || params.size() < 1 || params.size() > 2)
        throw runtime_error(
            "getblockheader \"hash\" ( verbose )\n"
            "\nIf verbose is false, returns a string that is serialized, hex-encoded data for block 'hash' header.\n"
            "If verbose is true, returns an Object with information about block <hash> header.\n"
            "\nArguments:\n"
            "1. \"hash\"          (string, required) The block hash\n"
            "2. verbose           (boolean, optional, default=true) true for a json object, false for the hex encoded data\n"
            "\nResult (for verbose = true):\n"
            "{\n"
            "  \"version\" : n,         (numeric) The block version\n"
            "  \"previousblockhash\" : \"hash\",  (string) The hash of the previous block\n"
            "  \"merkleroot\" : \"xxxx\", (string) The merkle root\n"
            "  \"time\" : ttt,          (numeric) The block time in seconds since epoch (Jan 1 1970 GMT)\n"
            "  \"bits\" : \"1d00ffff\", (string) The bits\n"
            "  \"nonce\" : n,           (numeric) The nonce\n"
            "}\n"
            "\nResult (for verbose=false):\n"
            "\"data\"             (string) A string that is serialized, hex-encoded data for block 'hash' header.\n"
            "\nExamples:\n" +
            HelpExampleCli("getblockheader", "\"00000000000fd08c2fb661d2fcb0d49abb3a91e5f27082ce64feed3b4dede2e2\"") + HelpExampleRpc("getblockheader", "\"00000000000fd08c2fb661d2fcb0d49abb3a91e5f27082ce64feed3b4dede2e2\""));

    LOCK(cs_main);

    std::string strHash = params[0].get_str();
    uint256 hash(strHash);

    bool fVerbose = true;
    if (params.size() > 1)
        fVerbose = params[1].get_bool();

    if (mapBlockIndex.count(hash) == 0)
        throw JSONRPCError(RPC_INVALID_ADDRESS_OR_KEY, "Block not found");

    CBlock block;
    CBlockIndex* pblockindex = mapBlockIndex[hash];

    if (!ReadBlockFromDisk(block, pblockindex, Params().GetConsensus()))
        throw JSONRPCError(RPC_INTERNAL_ERROR, "Can't read block from disk");

    if (!fVerbose) {
        CDataStream ssBlock(SER_NETWORK, PROTOCOL_VERSION);
        ssBlock << block.GetBlockHeader();
        std::string strHex = HexStr(ssBlock.begin(), ssBlock.end());
        return strHex;
    }

    return blockHeaderToJSON(block, pblockindex);
}

UniValue gettxoutsetinfo(const UniValue& params, bool fHelp)
{
    if (fHelp || params.size() != 0)
        throw runtime_error(
            "gettxoutsetinfo\n"
            "\nReturns statistics about the unspent transaction output set.\n"
            "Note this call may take some time.\n"
            "\nResult:\n"
            "{\n"
            "  \"height\":n,     (numeric) The current block height (index)\n"
            "  \"bestblock\": \"hex\",   (string) the best block hash hex\n"
            "  \"transactions\": n,      (numeric) The number of transactions\n"
            "  \"txouts\": n,            (numeric) The number of output transactions\n"
            "  \"bytes_serialized\": n,  (numeric) The serialized size\n"
            "  \"hash_serialized\": \"hash\",   (string) The serialized hash\n"
            "  \"total_amount\": x.xxx          (numeric) The total amount\n"
            "}\n"
            "\nExamples:\n" +
            HelpExampleCli("gettxoutsetinfo", "") + HelpExampleRpc("gettxoutsetinfo", ""));

    LOCK(cs_main);

    UniValue ret(UniValue::VOBJ);

    CCoinsStats stats;
    FlushStateToDisk();
    if (pcoinsTip->GetStats(stats)) {
        ret.push_back(Pair("height", (int64_t)stats.nHeight));
        ret.push_back(Pair("bestblock", stats.hashBlock.GetHex()));
        ret.push_back(Pair("transactions", (int64_t)stats.nTransactions));
        ret.push_back(Pair("txouts", (int64_t)stats.nTransactionOutputs));
        ret.push_back(Pair("bytes_serialized", (int64_t)stats.nSerializedSize));
        ret.push_back(Pair("hash_serialized", stats.hashSerialized.GetHex()));
        ret.push_back(Pair("total_amount", ValueFromAmount(stats.nTotalAmount)));
    }
    return ret;
}

UniValue gettxout(const UniValue& params, bool fHelp)
{
    if (fHelp || params.size() < 2 || params.size() > 3)
        throw runtime_error(
            "gettxout \"txid\" n ( includemempool )\n"
            "\nReturns details about an unspent transaction output.\n"
            "\nArguments:\n"
            "1. \"txid\"       (string, required) The transaction id\n"
            "2. n              (numeric, required) vout value\n"
            "3. includemempool  (boolean, optional) Whether to included the mem pool\n"
            "\nResult:\n"
            "{\n"
            "  \"bestblock\" : \"hash\",    (string) the block hash\n"
            "  \"confirmations\" : n,       (numeric) The number of confirmations\n"
            "  \"value\" : x.xxx,           (numeric) The transaction value in btc\n"
            "  \"scriptPubKey\" : {         (json object)\n"
            "     \"asm\" : \"code\",       (string) \n"
            "     \"hex\" : \"hex\",        (string) \n"
            "     \"reqSigs\" : n,          (numeric) Number of required signatures\n"
            "     \"type\" : \"pubkeyhash\", (string) The type, eg pubkeyhash\n"
            "     \"addresses\" : [          (array of string) array of lux addresses\n"
            "     \"luxaddress\"   	 	(string) lux address\n"
            "        ,...\n"
            "     ]\n"
            "  },\n"
            "  \"version\" : n,            (numeric) The version\n"
            "  \"coinbase\" : true|false   (boolean) Coinbase or not\n"
            "}\n"

            "\nExamples:\n"
            "\nGet unspent transactions\n" +
            HelpExampleCli("listunspent", "") +
            "\nView the details\n" + HelpExampleCli("gettxout", "\"txid\" 1") +
            "\nAs a json rpc call\n" + HelpExampleRpc("gettxout", "\"txid\", 1"));

    LOCK(cs_main);

    UniValue ret(UniValue::VOBJ);

    std::string strHash = params[0].get_str();
    uint256 hash(strHash);
    int n = params[1].get_int();
    bool fMempool = true;
    if (params.size() > 2)
        fMempool = params[2].get_bool();

    CCoins coins;
    if (fMempool) {
        LOCK(mempool.cs);
        CCoinsViewMemPool view(pcoinsTip, mempool);
        if (!view.GetCoins(hash, coins))
            return NullUniValue;
        mempool.pruneSpent(hash, coins); // TODO: this should be done by the CCoinsViewMemPool
    } else {
        if (!pcoinsTip->GetCoins(hash, coins))
            return NullUniValue;
    }
    if (n < 0 || (unsigned int)n >= coins.vout.size() || coins.vout[n].IsNull())
        return NullUniValue;

    BlockMap::iterator it = mapBlockIndex.find(pcoinsTip->GetBestBlock());
    CBlockIndex* pindex = it->second;
    ret.push_back(Pair("bestblock", pindex->GetBlockHash().GetHex()));
    if ((unsigned int)coins.nHeight == MEMPOOL_HEIGHT)
        ret.push_back(Pair("confirmations", 0));
    else
        ret.push_back(Pair("confirmations", pindex->nHeight - coins.nHeight + 1));
    ret.push_back(Pair("value", ValueFromAmount(coins.vout[n].nValue)));
    UniValue o(UniValue::VOBJ);
    ScriptPubKeyToJSON(coins.vout[n].scriptPubKey, o, true);
    ret.push_back(Pair("scriptPubKey", o));
    ret.push_back(Pair("version", coins.nVersion));
    ret.push_back(Pair("coinbase", coins.fCoinBase));

    return ret;
}

UniValue verifychain(const UniValue& params, bool fHelp)
{
    if (fHelp || params.size() > 2)
        throw runtime_error(
            "verifychain ( checklevel numblocks )\n"
            "\nVerifies blockchain database.\n"
            "\nArguments:\n"
            "1. checklevel   (numeric, optional, 0-4, default=3) How thorough the block verification is.\n"
            "2. numblocks    (numeric, optional, default=288, 0=all) The number of blocks to check.\n"
            "\nResult:\n"
            "true|false       (boolean) Verified or not\n"
            "\nExamples:\n" +
            HelpExampleCli("verifychain", "") + HelpExampleRpc("verifychain", ""));

    LOCK(cs_main);

    int nCheckLevel = GetArg("-checklevel", 3);
    int nCheckDepth = GetArg("-checkblocks", 288);
    if (params.size() > 0)
        nCheckLevel = params[0].get_int();
    if (params.size() > 1)
        nCheckDepth = params[1].get_int();

    return CVerifyDB().VerifyDB(Params(), pcoinsTip, nCheckLevel, nCheckDepth);
}

static UniValue BIP9SoftForkDesc(const Consensus::Params& consensusParams, Consensus::DeploymentPos id)
{
    UniValue rv(UniValue::VOBJ);
    const ThresholdState thresholdState = VersionBitsTipState(consensusParams, id);
    switch (thresholdState) {
        case THRESHOLD_DEFINED: rv.push_back(Pair("status", "defined")); break;
        case THRESHOLD_STARTED: rv.push_back(Pair("status", "started")); break;
        case THRESHOLD_LOCKED_IN: rv.push_back(Pair("status", "locked_in")); break;
        case THRESHOLD_ACTIVE: rv.push_back(Pair("status", "active")); break;
        case THRESHOLD_FAILED: rv.push_back(Pair("status", "failed")); break;
    }
    if (THRESHOLD_STARTED == thresholdState)
    {
        rv.push_back(Pair("bit", consensusParams.vDeployments[id].bit));
    }
    rv.push_back(Pair("startTime", consensusParams.vDeployments[id].nStartTime));
    rv.push_back(Pair("timeout", consensusParams.vDeployments[id].nTimeout));
    return rv;
}

UniValue getblockchaininfo(const UniValue& params, bool fHelp)
{
    if (fHelp || params.size() != 0)
        throw runtime_error(
            "getblockchaininfo\n"
            "Returns an object containing various state info regarding block chain processing.\n"
            "\nResult:\n"
            "{\n"
            "  \"chain\": \"xxxx\",        (string) current network name as defined in BIP70 (main, test, regtest)\n"
            "  \"blocks\": xxxxxx,         (numeric) the current number of blocks processed in the server\n"
            "  \"headers\": xxxxxx,        (numeric) the current number of headers we have validated\n"
            "  \"bestblockhash\": \"...\", (string) the hash of the currently best block\n"
            "  \"difficulty\": xxxxxx,     (numeric) the current difficulty\n"
            "  \"mediantime\": xxxxxx,     (numeric) median time for the current best block\n"
            "  \"verificationprogress\": xxxx, (numeric) estimate of verification progress [0..1]\n"
            "  \"chainwork\": \"xxxx\"     (string) total amount of work in active chain, in hexadecimal\n"
            "  \"bip9_softforks\": {          (object) status of BIP9 softforks in progress\n"
            "     \"xxxx\" : {                (string) name of the softfork\n"
            "        \"status\": \"xxxx\",    (string) one of \"defined\", \"started\", \"lockedin\", \"active\", \"failed\"\n"
            "        \"bit\": xx,             (numeric) the bit, 0-28, in the block version field used to signal this soft fork\n"
            "        \"startTime\": xx,       (numeric) the minimum median time past of a block at which the bit gains its meaning\n"
            "        \"timeout\": xx          (numeric) the median time past of a block at which the deployment is considered failed if not yet locked in\n"
            "     }\n"
            "  }\n"
            "}\n"
            "\nExamples:\n"
            + HelpExampleCli("getblockchaininfo", "")
            + HelpExampleRpc("getblockchaininfo", "")
        );

    LOCK(cs_main);
    CBlockIndex* tip = chainActive.Tip();
    UniValue obj(UniValue::VOBJ);
<<<<<<< HEAD
    obj.push_back(Pair("chain", Params().NetworkIDString()));
    obj.push_back(Pair("height", (int)chainActive.Height()));
    obj.push_back(Pair("headers", pindexBestHeader ? pindexBestHeader->nHeight : -1));
    obj.push_back(Pair("peak", chainActive.Tip()->GetBlockHash().GetHex()));
    obj.push_back(Pair("difficulty", (double)GetDifficulty()));
    obj.push_back(Pair("verificationprogress", Checkpoints::GuessVerificationProgress(Params().Checkpoints(), chainActive.Tip())));
    obj.push_back(Pair("chainwork", chainActive.Tip()->nChainWork.GetHex()));
=======
    obj.push_back(Pair("chain",                 Params().NetworkIDString()));
    obj.push_back(Pair("blocks",                chainActive.Height()));
    obj.push_back(Pair("headers",               pindexBestHeader ? pindexBestHeader->nHeight : -1));
    obj.push_back(Pair("bestblockhash",         chainActive.Tip()->GetBlockHash().GetHex()));
    obj.push_back(Pair("difficulty",            GetPoWDifficulty(tip)));
    obj.push_back(Pair("mediantime",            (int64_t)chainActive.Tip()->GetMedianTimePast()));
    obj.push_back(Pair("verificationprogress",  Checkpoints::GuessVerificationProgress(Params().Checkpoints(), chainActive.Tip())));
    obj.push_back(Pair("chainwork",             chainActive.Tip()->nChainWork.GetHex()));

    const Consensus::Params& consensusParams = Params().GetConsensus();
    UniValue bip9_softforks(UniValue::VOBJ);
    bip9_softforks.push_back(Pair("csv", BIP9SoftForkDesc(consensusParams, Consensus::DEPLOYMENT_CSV)));
    bip9_softforks.push_back(Pair("segwit", BIP9SoftForkDesc(consensusParams, Consensus::DEPLOYMENT_SEGWIT)));
    obj.push_back(Pair("bip9_softforks", bip9_softforks));

>>>>>>> 2d1c0e5c
    return obj;
}

/** Comparison function for sorting the getchaintips heads.  */
struct CompareBlocksByHeight {
    bool operator()(const CBlockIndex* a, const CBlockIndex* b) const
    {
        /* Make sure that unequal blocks with the same height do not compare
           equal. Use the pointers themselves to make a distinction. */

        if (a->nHeight != b->nHeight)
            return (a->nHeight > b->nHeight);

        return a < b;
    }
};

UniValue getchaintips(const UniValue& params, bool fHelp)
{
    if (fHelp || params.size() != 0)
        throw runtime_error(
            "getchaintips\n"
            "Return information about all known tips in the block tree,"
            " including the main chain as well as orphaned branches.\n"
            "\nResult:\n"
            "[\n"
            "  {\n"
            "    \"height\": xxxx,         (numeric) height of the chain tip\n"
            "    \"hash\": \"xxxx\",         (string) block hash of the tip\n"
            "    \"branchlen\": 0          (numeric) zero for main chain\n"
            "    \"status\": \"active\"      (string) \"active\" for the main chain\n"
            "  },\n"
            "  {\n"
            "    \"height\": xxxx,\n"
            "    \"hash\": \"xxxx\",\n"
            "    \"branchlen\": 1          (numeric) length of branch connecting the tip to the main chain\n"
            "    \"status\": \"xxxx\"        (string) status of the chain (active, valid-fork, valid-headers, headers-only, invalid)\n"
            "  }\n"
            "]\n"
            "Possible values for status:\n"
            "1.  \"invalid\"               This branch contains at least one invalid block\n"
            "2.  \"headers-only\"          Not all blocks for this branch are available, but the headers are valid\n"
            "3.  \"valid-headers\"         All blocks are available for this branch, but they were never fully validated\n"
            "4.  \"valid-fork\"            This branch is not part of the active chain, but is fully validated\n"
            "5.  \"active\"                This is the tip of the active main chain, which is certainly valid\n"
            "\nExamples:\n" +
            HelpExampleCli("getchaintips", "") + HelpExampleRpc("getchaintips", ""));

    LOCK(cs_main);

    /* Build up a list of chain tips.  We start with the list of all
       known blocks, and successively remove blocks that appear as pprev
       of another block.  */
    std::set<const CBlockIndex*, CompareBlocksByHeight> setTips;
    BOOST_FOREACH (const PAIRTYPE(const uint256, CBlockIndex*) & item, mapBlockIndex)
        setTips.insert(item.second);
    BOOST_FOREACH (const PAIRTYPE(const uint256, CBlockIndex*) & item, mapBlockIndex) {
        const CBlockIndex* pprev = item.second->pprev;
        if (pprev)
            setTips.erase(pprev);
    }

    // Always report the currently active tip.
    setTips.insert(chainActive.Tip());

    /* Construct the output array.  */
    UniValue res(UniValue::VARR);
    BOOST_FOREACH (const CBlockIndex* block, setTips) {
        UniValue obj(UniValue::VOBJ);
        obj.push_back(Pair("height", block->nHeight));
        obj.push_back(Pair("hash", block->phashBlock->GetHex()));

        const int branchLen = block->nHeight - chainActive.FindFork(block)->nHeight;
        obj.push_back(Pair("branchlen", branchLen));

        string status;
        if (chainActive.Contains(block)) {
            // This block is part of the currently active chain.
            status = "active";
        } else if (block->nStatus & BLOCK_FAILED_MASK) {
            // This block or one of its ancestors is invalid.
            status = "invalid";
        } else if (block->nChainTx == 0) {
            // This block cannot be connected because full block data for it or one of its parents is missing.
            status = "headers-only";
        } else if (block->IsValid(BLOCK_VALID_SCRIPTS)) {
            // This block is fully validated, but no longer part of the active chain. It was probably the active block once, but was reorganized.
            status = "valid-fork";
        } else if (block->IsValid(BLOCK_VALID_TREE)) {
            // The headers for this block are valid, but it has not been validated. It was probably never part of the most-work chain.
            status = "valid-headers";
        } else {
            // No clue.
            status = "unknown";
        }
        obj.push_back(Pair("status", status));

        res.push_back(obj);
    }

    return res;
}

UniValue getmempoolinfo(const UniValue& params, bool fHelp)
{
    if (fHelp || params.size() != 0)
        throw runtime_error(
            "getmempoolinfo\n"
            "\nReturns details on the active state of the TX memory pool.\n"
            "\nResult:\n"
            "{\n"
            "  \"size\": xxxxx                (numeric) Current tx count\n"
            "  \"bytes\": xxxxx               (numeric) Sum of all tx sizes\n"
            "}\n"
            "\nExamples:\n" +
            HelpExampleCli("getmempoolinfo", "") + HelpExampleRpc("getmempoolinfo", ""));

    LOCK(cs_main);

    UniValue ret(UniValue::VOBJ);
    ret.push_back(Pair("size", (int64_t)mempool.size()));
    ret.push_back(Pair("bytes", (int64_t)mempool.GetTotalTxSize()));

    return ret;
}

UniValue invalidateblock(const UniValue& params, bool fHelp)
{
    if (fHelp || params.size() != 1)
        throw runtime_error(
            "invalidateblock \"hash\"\n"
            "\nPermanently marks a block as invalid, as if it violated a consensus rule.\n"
            "\nArguments:\n"
            "1. hash   (string, required) the hash of the block to mark as invalid\n"
            "\nResult:\n"
            "\nExamples:\n" +
            HelpExampleCli("invalidateblock", "\"blockhash\"") + HelpExampleRpc("invalidateblock", "\"blockhash\""));

    std::string strHash = params[0].get_str();
    uint256 hash(strHash);
    CValidationState state;

    {
        LOCK(cs_main);
        if (mapBlockIndex.count(hash) == 0)
            throw JSONRPCError(RPC_INVALID_ADDRESS_OR_KEY, "Block not found");

        CBlockIndex* pblockindex = mapBlockIndex[hash];
        InvalidateBlock(state, Params(), pblockindex);
    }

    if (state.IsValid()) {
        ActivateBestChain(state, Params(), nullptr);
    }

    if (!state.IsValid()) {
        throw JSONRPCError(RPC_DATABASE_ERROR, state.GetRejectReason());
    }

    return NullUniValue;
}

UniValue reconsiderblock(const UniValue& params, bool fHelp)
{
    if (fHelp || params.size() != 1)
        throw runtime_error(
            "reconsiderblock \"hash\"\n"
            "\nRemoves invalidity status of a block and its descendants, reconsider them for activation.\n"
            "This can be used to undo the effects of invalidateblock.\n"
            "\nArguments:\n"
            "1. hash   (string, required) the hash of the block to reconsider\n"
            "\nResult:\n"
            "\nExamples:\n" +
            HelpExampleCli("reconsiderblock", "\"blockhash\"") + HelpExampleRpc("reconsiderblock", "\"blockhash\""));

    std::string strHash = params[0].get_str();
    uint256 hash(strHash);
    CValidationState state;

    {
        LOCK(cs_main);
        if (mapBlockIndex.count(hash) == 0)
            throw JSONRPCError(RPC_INVALID_ADDRESS_OR_KEY, "Block not found");

        CBlockIndex* pblockindex = mapBlockIndex[hash];
        ReconsiderBlock(state, pblockindex);
    }

    if (state.IsValid()) {
        ActivateBestChain(state, Params(), nullptr);
    }

    if (!state.IsValid()) {
        throw JSONRPCError(RPC_DATABASE_ERROR, state.GetRejectReason());
    }

    return NullUniValue;
}<|MERGE_RESOLUTION|>--- conflicted
+++ resolved
@@ -614,20 +614,11 @@
     LOCK(cs_main);
     CBlockIndex* tip = chainActive.Tip();
     UniValue obj(UniValue::VOBJ);
-<<<<<<< HEAD
-    obj.push_back(Pair("chain", Params().NetworkIDString()));
-    obj.push_back(Pair("height", (int)chainActive.Height()));
-    obj.push_back(Pair("headers", pindexBestHeader ? pindexBestHeader->nHeight : -1));
-    obj.push_back(Pair("peak", chainActive.Tip()->GetBlockHash().GetHex()));
-    obj.push_back(Pair("difficulty", (double)GetDifficulty()));
-    obj.push_back(Pair("verificationprogress", Checkpoints::GuessVerificationProgress(Params().Checkpoints(), chainActive.Tip())));
-    obj.push_back(Pair("chainwork", chainActive.Tip()->nChainWork.GetHex()));
-=======
     obj.push_back(Pair("chain",                 Params().NetworkIDString()));
     obj.push_back(Pair("blocks",                chainActive.Height()));
     obj.push_back(Pair("headers",               pindexBestHeader ? pindexBestHeader->nHeight : -1));
     obj.push_back(Pair("bestblockhash",         chainActive.Tip()->GetBlockHash().GetHex()));
-    obj.push_back(Pair("difficulty",            GetPoWDifficulty(tip)));
+    obj.push_back(Pair("difficulty",            (double)GetDifficulty(tip)));
     obj.push_back(Pair("mediantime",            (int64_t)chainActive.Tip()->GetMedianTimePast()));
     obj.push_back(Pair("verificationprogress",  Checkpoints::GuessVerificationProgress(Params().Checkpoints(), chainActive.Tip())));
     obj.push_back(Pair("chainwork",             chainActive.Tip()->nChainWork.GetHex()));
@@ -638,7 +629,6 @@
     bip9_softforks.push_back(Pair("segwit", BIP9SoftForkDesc(consensusParams, Consensus::DEPLOYMENT_SEGWIT)));
     obj.push_back(Pair("bip9_softforks", bip9_softforks));
 
->>>>>>> 2d1c0e5c
     return obj;
 }
 
