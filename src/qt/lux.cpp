// Copyright (c) 2009-2014 The Bitcoin developers
// Copyright (c) 2014-2015 The Dash developers
// Copyright (c) 2015-2017 The LUX developers
// Distributed under the MIT/X11 software license, see the accompanying
// file COPYING or http://www.opensource.org/licenses/mit-license.php.

#if defined(HAVE_CONFIG_H)
#include "config/lux-config.h"
#endif

#include "bitcoingui.h"

#include "clientmodel.h"
#include "guiconstants.h"
#include "guiutil.h"
#include "intro.h"
#include "net.h"
#include "networkstyle.h"
#include "optionsmodel.h"
#include "splashscreen.h"
#include "utilitydialog.h"
#include "winshutdownmonitor.h"

#ifdef ENABLE_WALLET
#include "paymentserver.h"
#include "walletmodel.h"
#endif
#include "masternodeconfig.h"

#include "init.h"
#include "main.h"
#include "rpcserver.h"
#include "scheme.h"
#include "ui_interface.h"
#include "util.h"

#ifdef ENABLE_WALLET
#include "wallet.h"
#endif

#include <stdint.h>

#include <boost/filesystem/operations.hpp>
#include <boost/thread.hpp>

#include <QApplication>
#include <QDebug>
#include <QLibraryInfo>
#include <QLocale>
#include <QMessageBox>
#include <QProcess>
#include <QSettings>
#include <QThread>
#include <QTimer>
#include <QTranslator>
#include <QSslConfiguration>
#include <QFile>
#include <QProcess>

#if defined(QT_STATICPLUGIN)
#include <QtPlugin>
#if QT_VERSION < 0x050000
Q_IMPORT_PLUGIN(qcncodecs)
Q_IMPORT_PLUGIN(qjpcodecs)
Q_IMPORT_PLUGIN(qtwcodecs)
Q_IMPORT_PLUGIN(qkrcodecs)
Q_IMPORT_PLUGIN(qtaccessiblewidgets)
#else
#if QT_VERSION < 0x050400
Q_IMPORT_PLUGIN(AccessibleFactory)
#endif
#if defined(QT_QPA_PLATFORM_XCB)
Q_IMPORT_PLUGIN(QXcbIntegrationPlugin);
#elif defined(QT_QPA_PLATFORM_WINDOWS)
Q_IMPORT_PLUGIN(QWindowsIntegrationPlugin);
#elif defined(QT_QPA_PLATFORM_COCOA)
Q_IMPORT_PLUGIN(QCocoaIntegrationPlugin);
#endif
#endif
#endif

#if QT_VERSION < 0x050000
#include <QTextCodec>
#endif

// Declare meta types used for QMetaObject::invokeMethod
Q_DECLARE_METATYPE(bool*)
Q_DECLARE_METATYPE(CAmount)

static void InitMessage(const std::string& message)
{
    LogPrintf("init message: %s\n", message);
}

/*
   Translate string to current locale using Qt.
 */
static std::string Translate(const char* psz)
{
    return QCoreApplication::translate("lux-core", psz).toStdString();
}

static QString GetLangTerritory()
{
    QSettings settings;
    // Get desired locale (e.g. "de_DE")
    // 1) System default language
    QString lang_territory = QLocale::system().name();
    // 2) Language from QSettings
    QString lang_territory_qsettings = settings.value("language", "").toString();
    if (!lang_territory_qsettings.isEmpty())
        lang_territory = lang_territory_qsettings;
    // 3) -lang command line argument
    lang_territory = QString::fromStdString(GetArg("-lang", lang_territory.toStdString()));
    return lang_territory;
}

/** Set up translations */
static void initTranslations(QTranslator& qtTranslatorBase, QTranslator& qtTranslator, QTranslator& translatorBase, QTranslator& translator)
{
    // Remove old translators
    QApplication::removeTranslator(&qtTranslatorBase);
    QApplication::removeTranslator(&qtTranslator);
    QApplication::removeTranslator(&translatorBase);
    QApplication::removeTranslator(&translator);

    // Get desired locale (e.g. "de_DE")
    // 1) System default language
    QString lang_territory = GetLangTerritory();

    // Convert to "de" only by truncating "_DE"
    QString lang = lang_territory;
    lang.truncate(lang_territory.lastIndexOf('_'));

    // Load language files for configured locale:
    // - First load the translator for the base language, without territory
    // - Then load the more specific locale translator

    // Load e.g. qt_de.qm
    if (qtTranslatorBase.load("qt_" + lang, QLibraryInfo::location(QLibraryInfo::TranslationsPath)))
        QApplication::installTranslator(&qtTranslatorBase);

    // Load e.g. qt_de_DE.qm
    if (qtTranslator.load("qt_" + lang_territory, QLibraryInfo::location(QLibraryInfo::TranslationsPath)))
        QApplication::installTranslator(&qtTranslator);

    // Load e.g. bitcoin_de.qm (shortcut "de" needs to be defined in lux.qrc)
    if (translatorBase.load(lang, ":/translations/"))
        QApplication::installTranslator(&translatorBase);

    // Load e.g. bitcoin_de_DE.qm (shortcut "de_DE" needs to be defined in lux.qrc)
    if (translator.load(lang_territory, ":/translations/"))
        QApplication::installTranslator(&translator);
}

/* qDebug() message handler --> debug.log */
#if QT_VERSION < 0x050000
void DebugMessageHandler(QtMsgType type, const char* msg)
{
    const char* category = (type == QtDebugMsg) ? "qt" : NULL;
    LogPrint(category, "GUI: %s\n", msg);
}
#else
void DebugMessageHandler(QtMsgType type, const QMessageLogContext& context, const QString& msg)
{
    Q_UNUSED(context);
    const char* category = (type == QtDebugMsg) ? "qt" : NULL;
    LogPrint(category, "GUI: %s\n", msg.toStdString());
}
#endif

/** Class encapsulating Luxcore startup and shutdown.
 * Allows running startup and shutdown in a different thread from the UI thread.
 */
class BitcoinCore : public QObject
{
    Q_OBJECT
public:
    explicit BitcoinCore();

public slots:
    void initialize();
    void shutdown();
    void restart(QStringList args);

signals:
    void initializeResult(int retval);
    void shutdownResult(int retval);
    void runawayException(const QString& message);

private:
    boost::thread_group threadGroup;
    CScheme scheme;

    /// Flag indicating a restart
    bool execute_restart;

    /// Pass fatal exception message to UI thread
    void handleRunawayException(std::exception* e);
};

/** Main LUX application object */
class BitcoinApplication : public QApplication
{
    Q_OBJECT
public:
    explicit BitcoinApplication(int& argc, char** argv);
    ~BitcoinApplication();

#ifdef ENABLE_WALLET
    /// Create payment server
    void createPaymentServer();
#endif
    /// Create options model
    void createOptionsModel();
    /// Create main window
    void createWindow(const NetworkStyle* networkStyle);
    /// Create splash screen
    void createSplashScreen(const NetworkStyle* networkStyle);

    /// Request core initialization
    void requestInitialize();
    /// Request core shutdown
    void requestShutdown();

    /// Get process return value
    int getReturnValue() { return returnValue; }

    /// Get window identifier of QMainWindow (BitcoinGUI)
    WId getMainWinId() const;

    void restoreWallet();

public slots:
    void initializeResult(int retval);
    void shutdownResult(int retval);
    /// Handle runaway exceptions. Shows a message box with the problem and quits the program.
    void handleRunawayException(const QString& message);

signals:
    void requestedInitialize();
    void requestedRestart(QStringList args);
    void requestedShutdown();
    void stopThread();
    void splashFinished(QWidget* window);

private:
    QThread* coreThread;
    OptionsModel* optionsModel;
    ClientModel* clientModel;
    BitcoinGUI* window;
    QTimer* pollShutdownTimer;
#ifdef ENABLE_WALLET
    PaymentServer* paymentServer;
    WalletModel* walletModel;
#endif
    int returnValue;

    void startThread();

    QString restorePath;
    QString restoreParam;
};

#include "lux.moc"
#include "eula.h"

BitcoinCore::BitcoinCore() : QObject()
{
}

void BitcoinCore::handleRunawayException(std::exception* e)
{
    PrintExceptionContinue(e, "Runaway exception");
    emit runawayException(QString::fromStdString(strMiscWarning));
}

void BitcoinCore::initialize()
{
    execute_restart = true;

    try {
        qDebug() << __func__ << ": Running AppInit2 in thread";
        int rv = AppInit2(threadGroup, scheme);
        if (rv) {
            /* Start a dummy RPC thread if no RPC thread is active yet
             * to handle timeouts.
             */
            StartDummyRPCThread();
        }
        emit initializeResult(rv);
    } catch (std::exception& e) {
        handleRunawayException(&e);
    } catch (...) {
        handleRunawayException(NULL);
    }
}

void BitcoinCore::restart(QStringList args)
{
    if (execute_restart) { // Only restart 1x, no matter how often a user clicks on a restart-button
        execute_restart = false;
        try {
            qDebug() << __func__ << ": Running Restart in thread";
            threadGroup.interrupt_all();
            threadGroup.join_all();
            PrepareShutdown();
            qDebug() << __func__ << ": Shutdown finished";
            emit shutdownResult(1);
            CExplicitNetCleanup::callCleanup();
            QProcess::startDetached(QApplication::applicationFilePath(), args);
            qDebug() << __func__ << ": Restart initiated...";
            QApplication::quit();
        } catch (std::exception& e) {
            handleRunawayException(&e);
        } catch (...) {
            handleRunawayException(NULL);
        }
    }
}

void BitcoinCore::shutdown()
{
    try {
        qDebug() << __func__ << ": Running Shutdown in thread";
        threadGroup.interrupt_all();
        threadGroup.join_all();
        Shutdown();
        qDebug() << __func__ << ": Shutdown finished";
        emit shutdownResult(1);
    } catch (std::exception& e) {
        handleRunawayException(&e);
    } catch (...) {
        handleRunawayException(NULL);
    }
}

BitcoinApplication::BitcoinApplication(int& argc, char** argv) : QApplication(argc, argv),
                                                                 coreThread(0),
                                                                 optionsModel(0),
                                                                 clientModel(0),
                                                                 window(0),
                                                                 pollShutdownTimer(0),
#ifdef ENABLE_WALLET
                                                                 paymentServer(0),
                                                                 walletModel(0),
#endif
                                                                 returnValue(0)
{
    setQuitOnLastWindowClosed(false);
}

BitcoinApplication::~BitcoinApplication()
{
    if (coreThread) {
        qDebug() << __func__ << ": Stopping thread";
        emit stopThread();
        coreThread->wait();
        qDebug() << __func__ << ": Stopped thread";
    }

    delete window;
    window = 0;
#ifdef ENABLE_WALLET
    delete paymentServer;
    paymentServer = 0;
#endif
    // Delete Qt-settings if user clicked on "Reset Options"
    QSettings settings;
    if (optionsModel->resetSettings) {
        settings.clear();
        settings.sync();
    }
    delete optionsModel;
    optionsModel = 0;

}

#ifdef ENABLE_WALLET
void BitcoinApplication::createPaymentServer()
{
    paymentServer = new PaymentServer(this);
}
#endif

void BitcoinApplication::createOptionsModel()
{
    optionsModel = new OptionsModel();
}

void BitcoinApplication::createWindow(const NetworkStyle* networkStyle)
{
    window = new BitcoinGUI(networkStyle, 0);

    pollShutdownTimer = new QTimer(window);
    connect(pollShutdownTimer, SIGNAL(timeout()), window, SLOT(detectShutdown()));
    pollShutdownTimer->start(200);
}

void BitcoinApplication::createSplashScreen(const NetworkStyle* networkStyle)
{
    SplashScreen* splash = new SplashScreen(0, networkStyle);
    // We don't hold a direct pointer to the splash screen after creation, so use
    // Qt::WA_DeleteOnClose to make sure that the window will be deleted eventually.
    splash->setAttribute(Qt::WA_DeleteOnClose);
    splash->show();
    connect(this, SIGNAL(splashFinished(QWidget*)), splash, SLOT(slotFinish(QWidget*)));
}

void BitcoinApplication::startThread()
{
    if (coreThread)
        return;
    coreThread = new QThread(this);
    BitcoinCore* executor = new BitcoinCore();
    executor->moveToThread(coreThread);

    /*  communication to and from thread */
    connect(executor, SIGNAL(initializeResult(int)), this, SLOT(initializeResult(int)));
    connect(executor, SIGNAL(shutdownResult(int)), this, SLOT(shutdownResult(int)));
    connect(executor, SIGNAL(runawayException(QString)), this, SLOT(handleRunawayException(QString)));
    connect(this, SIGNAL(requestedInitialize()), executor, SLOT(initialize()));
    connect(this, SIGNAL(requestedShutdown()), executor, SLOT(shutdown()));
    connect(window, SIGNAL(requestedRestart(QStringList)), executor, SLOT(restart(QStringList)));
    /*  make sure executor object is deleted in its own thread */
    connect(this, SIGNAL(stopThread()), executor, SLOT(deleteLater()));
    connect(this, SIGNAL(stopThread()), coreThread, SLOT(quit()));

    coreThread->start();
}

void BitcoinApplication::requestInitialize()
{
    qDebug() << __func__ << ": Requesting initialize";
    startThread();
    emit requestedInitialize();
}

void BitcoinApplication::requestShutdown()
{
    qDebug() << __func__ << ": Requesting shutdown";
    startThread();
    window->hide();
    window->setClientModel(0);
    pollShutdownTimer->stop();

#ifdef ENABLE_WALLET
<<<<<<< HEAD
    restoreParam= walletModel->getRestoreParam();
    restorePath = walletModel->getRestorePath();
    window->removeAllWallets();
    delete walletModel;
    walletModel = 0;
=======
    if (walletModel)
    {
        restoreParam= walletModel->getRestoreParam();
        restorePath = walletModel->getRestorePath();
        window->removeAllWallets();
        delete walletModel;
        walletModel = 0;
    }
>>>>>>> a05a5285
#endif
    if (clientModel)
    {
        delete clientModel;
    }
    clientModel = 0;

    // Show a simple window indicating shutdown status
    ShutdownWindow::showShutdownWindow(window);

    // Request shutdown from core thread
    emit requestedShutdown();
}

void BitcoinApplication::initializeResult(int retval)
{
    qDebug() << __func__ << ": Initialization result: " << retval;
    // Set exit result: 0 if successful, 1 if failure
    returnValue = retval ? 0 : 1;
    if (retval) {
#ifdef ENABLE_WALLET
        PaymentServer::LoadRootCAs();
        paymentServer->setOptionsModel(optionsModel);
#endif

        clientModel = new ClientModel(optionsModel);
        window->setClientModel(clientModel);

#ifdef ENABLE_WALLET
        if (pwalletMain) {
            walletModel = new WalletModel(pwalletMain, optionsModel);

            window->addWallet(BitcoinGUI::DEFAULT_WALLET, walletModel);
            window->setCurrentWallet(BitcoinGUI::DEFAULT_WALLET);

            connect(walletModel, SIGNAL(coinsSent(CWallet*, SendCoinsRecipient, QByteArray)),
                paymentServer, SLOT(fetchPaymentACK(CWallet*, const SendCoinsRecipient&, QByteArray)));
        }
#endif

        // If -min option passed, start window minimized.
        if (GetBoolArg("-min", false)) {
            window->showMinimized();
        } else {
            window->show();
        }
        emit splashFinished(window);

#ifdef ENABLE_WALLET
        // Now that initialization/startup is done, process any command-line
        // LUX: URIs or payment requests:
        connect(paymentServer, SIGNAL(receivedPaymentRequest(SendCoinsRecipient)),
            window, SLOT(handlePaymentRequest(SendCoinsRecipient)));
        connect(window, SIGNAL(receivedURI(QString)),
            paymentServer, SLOT(handleURIOrFile(QString)));
        connect(paymentServer, SIGNAL(message(QString, QString, unsigned int)),
            window, SLOT(message(QString, QString, unsigned int)));
        QTimer::singleShot(100, paymentServer, SLOT(uiReady()));
#endif
    } else {
        quit(); // Exit main loop
    }
}

void BitcoinApplication::shutdownResult(int retval)
{
    qDebug() << __func__ << ": Shutdown result: " << retval;
    quit(); // Exit main loop after shutdown finished
}

void BitcoinApplication::handleRunawayException(const QString& message)
{
    QMessageBox::critical(0, "Runaway exception", BitcoinGUI::tr("A fatal error occurred. LUX can no longer continue safely and will quit.") + QString("\n\n") + message);
    ::exit(1);
}

WId BitcoinApplication::getMainWinId() const
{
    if (!window)
        return 0;

    return window->winId();
}

void BitcoinApplication::restoreWallet()
{
#ifdef ENABLE_WALLET
    // Restart the wallet if needed
    if(!restorePath.isEmpty())
    {
        // Create command line
        QString commandLine;
        QStringList arg = arguments();
        if(!arg.contains(restoreParam))
        {
            arg.append(restoreParam);
        }
        commandLine = arg.join(' ');

        // Copy the new wallet.dat to the data folder
        boost::filesystem::path path = GetDataDir() / "wallet.dat";
        QString pathWallet = QString::fromStdString(path.string());
        QFile::remove(pathWallet);
        if(QFile::copy(restorePath, pathWallet))
        {
            // Unlock the data folder
            UnlockDataDirectory();
            QThread::currentThread()->sleep(2);

            // Create new process and start the wallet
            QProcess *process = new QProcess();
            process->start(commandLine);
        }
    }
#endif
}

#ifndef BITCOIN_QT_TEST
int main(int argc, char* argv[])
{
    SetupEnvironment();

    /// 1. Parse command-line options. These take precedence over anything else.
    // Command-line options take precedence:
    ParseParameters(argc, argv);

// Do not refer to data directory yet, this can be overridden by Intro::pickDataDirectory

/// 2. Basic Qt initialization (not dependent on parameters or configuration)
#if QT_VERSION < 0x050000
    // Internal string conversion is all UTF-8
    QTextCodec::setCodecForTr(QTextCodec::codecForName("UTF-8"));
    QTextCodec::setCodecForCStrings(QTextCodec::codecForTr());
#endif

    Q_INIT_RESOURCE(lux_locale);
    Q_INIT_RESOURCE(lux);

    BitcoinApplication app(argc, argv);
#if QT_VERSION > 0x050100
    // Generate high-dpi pixmaps
    QApplication::setAttribute(Qt::AA_UseHighDpiPixmaps);
#endif
#ifdef Q_OS_MAC
    QApplication::setAttribute(Qt::AA_DontShowIconsInMenus);
#endif

    // Register meta types used for QMetaObject::invokeMethod
    qRegisterMetaType<bool*>();
    //   Need to pass name here as CAmount is a typedef (see http://qt-project.org/doc/qt-5/qmetatype.html#qRegisterMetaType)
    //   IMPORTANT if it is no longer a typedef use the normal variant above
    qRegisterMetaType<CAmount>("CAmount");

    /// 3. Application identification
    // must be set before OptionsModel is initialized or translations are loaded,
    // as it is used to locate QSettings
    QApplication::setOrganizationName(QAPP_ORG_NAME);
    QApplication::setOrganizationDomain(QAPP_ORG_DOMAIN);
    QApplication::setApplicationName(QAPP_APP_NAME_DEFAULT);
    GUIUtil::SubstituteFonts(GetLangTerritory());

    /// 4. Initialization of translations, so that intro dialog is in user's language
    // Now that QSettings are accessible, initialize translations
    QTranslator qtTranslatorBase, qtTranslator, translatorBase, translator;
    initTranslations(qtTranslatorBase, qtTranslator, translatorBase, translator);
    uiInterface.Translate.connect(Translate);

    // Show help message immediately after parsing command-line options (for "-lang") and setting locale,
    // but before showing splash screen.
    if (mapArgs.count("-?") || mapArgs.count("-help") || mapArgs.count("-version")) {
        HelpMessageDialog help(NULL, mapArgs.count("-version"));
        help.showOrPrint();
        return 1;
    }

    // Show End User License agreement window
    Eula::showDialog();

    /// 5. Now that settings and translations are available, ask user for data directory
    // User language is set up: pick a data directory
    Intro::pickDataDirectory();

    /// 6. Determine availability of data directory and parse lux.conf
    /// - Do not call GetDataDir(true) before this step finishes
    if (!boost::filesystem::is_directory(GetDataDir(false))) {
        QMessageBox::critical(0, QObject::tr("Luxcore"),
            QObject::tr("Error: Specified data directory \"%1\" does not exist.").arg(QString::fromStdString(mapArgs["-datadir"])));
        return 1;
    }
    try {
        ReadConfigFile(mapArgs, mapMultiArgs);
    } catch (std::exception& e) {
        QMessageBox::critical(0, QObject::tr("Luxcore"),
            QObject::tr("Error: Cannot parse configuration file: %1. Only use key=value syntax.").arg(e.what()));
        return false;
    }

    /// 7. Determine network (and switch to network specific options)
    // - Do not call Params() before this step
    // - Do this after parsing the configuration file, as the network can be switched there
    // - QSettings() will use the new application name after this, resulting in network-specific settings
    // - Needs to be done before createOptionsModel

    // Check for -testnet or -regtest parameter (Params() calls are only valid after this clause)
    if (!SelectParamsFromCommandLine()) {
        QMessageBox::critical(0, QObject::tr("Luxcore"), QObject::tr("Error: Invalid combination of -regtest and -testnet."));
        return 1;
    }
#ifdef ENABLE_WALLET
    // Parse URIs on command line -- this can affect Params()
    PaymentServer::ipcParseCommandLine(argc, argv);
#endif

    QScopedPointer<const NetworkStyle> networkStyle(NetworkStyle::instantiate(QString::fromStdString(Params().NetworkIDString())));
    assert(!networkStyle.isNull());
    // Allow for separate UI settings for testnets
    QApplication::setApplicationName(networkStyle->getAppName());
    // Re-initialize translations after changing application name (language in network-specific settings can be different)
    initTranslations(qtTranslatorBase, qtTranslator, translatorBase, translator);

#ifdef ENABLE_WALLET
    /// 7a. parse masternode.conf
    string strErr;
    if (!masternodeConfig.read(strErr)) {
        QMessageBox::critical(0, QObject::tr("Luxcore"),
            QObject::tr("Error reading masternode configuration file: %1").arg(strErr.c_str()));
#if defined(REQUIRE_MASTERNODE_CONFIG)
        return false;
#endif
    }

    /// 8. URI IPC sending
    // - Do this early as we don't want to bother initializing if we are just calling IPC
    // - Do this *after* setting up the data directory, as the data directory hash is used in the name
    // of the server.
    // - Do this after creating app and setting up translations, so errors are
    // translated properly.
    if (PaymentServer::ipcSendCommandLine())
        exit(0);

    // Start up the payment server early, too, so impatient users that click on
    // lux: links repeatedly have their payment requests routed to this process:
    app.createPaymentServer();
#endif

    /// 9. Main GUI initialization
    // Install global event filter that makes sure that long tooltips can be word-wrapped
    app.installEventFilter(new GUIUtil::ToolTipToRichTextFilter(TOOLTIP_WRAP_THRESHOLD, &app));
#if QT_VERSION < 0x050000
    // Install qDebug() message handler to route to debug.log
    qInstallMsgHandler(DebugMessageHandler);
#else
#if defined(Q_OS_WIN)
    // Install global event filter for processing Windows session related Windows messages (WM_QUERYENDSESSION and WM_ENDSESSION)
    qApp->installNativeEventFilter(new WinShutdownMonitor());
#endif
    // Install qDebug() message handler to route to debug.log
    qInstallMessageHandler(DebugMessageHandler);
#endif
    // Load GUI settings from QSettings
    app.createOptionsModel();

    // Subscribe to global signals from core
    uiInterface.InitMessage.connect(InitMessage);

    if (GetBoolArg("-splash", true) && !GetBoolArg("-min", false))
        app.createSplashScreen(networkStyle.data());

    try {
        app.createWindow(networkStyle.data());
        app.requestInitialize();
#if defined(Q_OS_WIN) && QT_VERSION >= 0x050000
        WinShutdownMonitor::registerShutdownBlockReason(QObject::tr("Luxcore didn't yet exit safely..."), (HWND)app.getMainWinId());
#endif
        app.exec();
        app.requestShutdown();
        app.exec();
    } catch (std::exception& e) {
        PrintExceptionContinue(&e, "Runaway exception");
        app.handleRunawayException(QString::fromStdString(strMiscWarning));
    } catch (...) {
        PrintExceptionContinue(NULL, "Runaway exception");
        app.handleRunawayException(QString::fromStdString(strMiscWarning));
    }
    app.restoreWallet();
    return app.getReturnValue();
}
#endif // BITCOIN_QT_TEST<|MERGE_RESOLUTION|>--- conflicted
+++ resolved
@@ -445,13 +445,6 @@
     pollShutdownTimer->stop();
 
 #ifdef ENABLE_WALLET
-<<<<<<< HEAD
-    restoreParam= walletModel->getRestoreParam();
-    restorePath = walletModel->getRestorePath();
-    window->removeAllWallets();
-    delete walletModel;
-    walletModel = 0;
-=======
     if (walletModel)
     {
         restoreParam= walletModel->getRestoreParam();
@@ -460,7 +453,6 @@
         delete walletModel;
         walletModel = 0;
     }
->>>>>>> a05a5285
 #endif
     if (clientModel)
     {
