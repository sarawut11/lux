--- conflicted
+++ resolved
@@ -232,12 +232,10 @@
     void loadReceiveRequests(std::vector<std::string>& vReceiveRequests);
     bool saveReceiveRequest(const std::string& sAddress, const int64_t nId, const std::string& sRequest);
 
-<<<<<<< HEAD
     QString getRestorePath();
     QString getRestoreParam();
-=======
+
     OutputType getDefaultAddressType() const;
->>>>>>> f72d0f97
 
 private:
     CWallet* wallet;
