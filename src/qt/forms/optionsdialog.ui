<?xml version="1.0" encoding="UTF-8"?>
<ui version="4.0">
 <class>OptionsDialog</class>
 <widget class="QDialog" name="OptionsDialog">
  <property name="geometry">
   <rect>
    <x>0</x>
    <y>0</y>
    <width>576</width>
    <height>419</height>
   </rect>
  </property>
  <property name="windowTitle">
   <string>Options</string>
  </property>
  <property name="modal">
   <bool>true</bool>
  </property>
  <layout class="QVBoxLayout" name="verticalLayout">
   <item>
    <widget class="QTabWidget" name="tabWidget">
     <property name="currentIndex">
      <number>1</number>
     </property>
     <widget class="QWidget" name="tabMain">
      <attribute name="title">
       <string>&amp;Main</string>
      </attribute>
      <layout class="QVBoxLayout" name="verticalLayout_Main">
       <item>
        <widget class="QCheckBox" name="bitcoinAtStartup">
         <property name="toolTip">
          <string>Automatically start LUX after logging in to the system.</string>
         </property>
         <property name="text">
          <string>&amp;Start LUX on system login</string>
         </property>
        </widget>
       </item>
       <item>
        <widget class="QCheckBox" name="logEvents">
         <property name="text">
          <string>Enable  log &amp;events</string>
         </property>
        </widget>
       </item>
       <item>
        <layout class="QHBoxLayout" name="horizontalLayout_2_Main">
         <item>
          <widget class="QLabel" name="databaseCacheLabel">
           <property name="text">
            <string>Size of &amp;database cache</string>
           </property>
           <property name="textFormat">
            <enum>Qt::PlainText</enum>
           </property>
           <property name="buddy">
            <cstring>databaseCache</cstring>
           </property>
          </widget>
         </item>
         <item>
          <widget class="QSpinBox" name="databaseCache"/>
         </item>
         <item>
          <widget class="QLabel" name="databaseCacheUnitLabel">
           <property name="text">
            <string>MB</string>
           </property>
           <property name="textFormat">
            <enum>Qt::PlainText</enum>
           </property>
          </widget>
         </item>
         <item>
          <spacer name="horizontalSpacer_2_Main">
           <property name="orientation">
            <enum>Qt::Horizontal</enum>
           </property>
           <property name="sizeHint" stdset="0">
            <size>
             <width>40</width>
             <height>20</height>
            </size>
           </property>
          </spacer>
         </item>
        </layout>
       </item>
       <item>
        <layout class="QHBoxLayout" name="horizontalLayout_3_Main">
         <item>
          <widget class="QLabel" name="threadsScriptVerifLabel">
           <property name="text">
            <string>Number of script &amp;verification threads</string>
           </property>
           <property name="textFormat">
            <enum>Qt::PlainText</enum>
           </property>
           <property name="buddy">
            <cstring>threadsScriptVerif</cstring>
           </property>
          </widget>
         </item>
         <item>
          <widget class="QSpinBox" name="threadsScriptVerif">
           <property name="toolTip">
            <string>(0 = auto, &lt;0 = leave that many cores free)</string>
           </property>
          </widget>
         </item>
         <item>
          <spacer name="horizontalSpacer_3_Main">
           <property name="orientation">
            <enum>Qt::Horizontal</enum>
           </property>
           <property name="sizeHint" stdset="0">
            <size>
             <width>40</width>
             <height>20</height>
            </size>
           </property>
          </spacer>
         </item>
        </layout>
       </item>
       <item>
        <spacer name="verticalSpacer_Main">
         <property name="orientation">
          <enum>Qt::Vertical</enum>
         </property>
         <property name="sizeHint" stdset="0">
          <size>
           <width>20</width>
           <height>40</height>
          </size>
         </property>
        </spacer>
       </item>
       <item>
        <layout class="QHBoxLayout" name="horizontalLayout_4_Main">
         <item>
          <widget class="QLabel" name="label">
           <property name="toolTip">
            <string>This setting determines the amount of individual masternodes that an input will be anonymized through.&lt;br/&gt;More rounds of anonymization gives a higher degree of privacy, but also costs more in fees.</string>
           </property>
           <property name="text">
            <string>Darksend rounds to use</string>
           </property>
          </widget>
         </item>
         <item>
          <widget class="QSpinBox" name="darksendRounds">
           <property name="minimum">
            <number>2</number>
           </property>
           <property name="maximum">
            <number>8</number>
           </property>
           <property name="value">
            <number>4</number>
           </property>
          </widget>
         </item>
        </layout>
       </item>
       <item>
<<<<<<< HEAD
        <spacer name="verticalSpacer_Main">
=======
        <spacer name="verticalSpacer_Main1">
>>>>>>> a05a5285
         <property name="orientation">
          <enum>Qt::Vertical</enum>
         </property>
         <property name="sizeHint" stdset="0">
          <size>
           <width>20</width>
           <height>40</height>
          </size>
         </property>
        </spacer>
       </item>
       <item>
        <layout class="QHBoxLayout" name="horizontalLayout">
         <item>
          <widget class="QLabel" name="label_2">
           <property name="toolTip">
            <string>This amount acts as a threshold to turn off Darksend once it's reached.</string>
           </property>
           <property name="statusTip">
            <string notr="true"/>
           </property>
           <property name="whatsThis">
            <string notr="true"/>
           </property>
           <property name="accessibleName">
            <string notr="true"/>
           </property>
           <property name="accessibleDescription">
            <string notr="true"/>
           </property>
           <property name="text">
            <string>Amount of LUX to keep anonymized</string>
           </property>
          </widget>
         </item>
         <item>
          <widget class="QSpinBox" name="anonymizeLux">
           <property name="minimum">
            <number>100</number>
           </property>
           <property name="maximum">
            <number>100000</number>
           </property>
           <property name="singleStep">
            <number>100</number>
           </property>
           <property name="value">
            <number>1000</number>
           </property>
          </widget>
         </item>
        </layout>
       </item>
      </layout>
     </widget>
     <widget class="QWidget" name="tabWallet">
      <attribute name="title">
       <string>W&amp;allet</string>
      </attribute>
      <layout class="QVBoxLayout" name="verticalLayout_Wallet">
       <item>
        <widget class="QGroupBox" name="groupBox">
         <property name="title">
          <string>Expert</string>
         </property>
         <layout class="QVBoxLayout" name="verticalLayout_2">
          <item>
           <widget class="QCheckBox" name="coinControlFeatures">
            <property name="toolTip">
             <string>Whether to show coin control features or not.</string>
            </property>
            <property name="text">
             <string>Enable coin &amp;control features</string>
            </property>
           </widget>
          </item>
          <item>
           <widget class="QCheckBox" name="showMasternodesTab">
            <property name="toolTip">
             <string>Show additional tab listing all your masternodes in first sub-tab&lt;br/&gt;and all masternodes on the network in second sub-tab.</string>
            </property>
            <property name="text">
             <string>Show Masternodes Tab</string>
            </property>
           </widget>
          </item>
          <item>
           <widget class="QCheckBox" name="spendZeroConfChange">
            <property name="toolTip">
             <string>If you disable the spending of unconfirmed change, the change from a transaction&lt;br/&gt;cannot be used until that transaction has at least one confirmation.&lt;br/&gt;This also affects how your balance is computed.</string>
            </property>
            <property name="text">
             <string>&amp;Spend unconfirmed change</string>
            </property>
           </widget>
          </item>
<<<<<<< HEAD
=======
           <item>
            <widget class="QCheckBox" name="zeroBalanceAddressToken">
             <property name="text">
              <string>Enable &amp;zero balance for receiver token address</string>
             </property>
            </widget>
           </item>
>>>>>>> a05a5285
          <item>
           <widget class="QCheckBox" name="parallelMasterNode">
            <property name="toolTip">
             <string>Coming soon</string>
            </property>
            <property name="text">
             <string>&amp;Activate Parallel Masternode</string>
            </property>
           </widget>
          </item>
<<<<<<< HEAD
=======
             <item>
                 <widget class="QCheckBox" name="notUseChangeAddress">
                     <property name="text">
                         <string>Don't use change &amp;address</string>
                     </property>
                 </widget>
             </item>
>>>>>>> a05a5285
         </layout>
        </widget>
       </item>
       <item>
        <spacer name="verticalSpacer_Wallet">
         <property name="orientation">
          <enum>Qt::Vertical</enum>
         </property>
         <property name="sizeHint" stdset="0">
          <size>
           <width>20</width>
           <height>40</height>
          </size>
         </property>
        </spacer>
       </item>
      </layout>
     </widget>
     <widget class="QWidget" name="tabNetwork">
      <attribute name="title">
       <string>&amp;Network</string>
      </attribute>
      <layout class="QVBoxLayout" name="verticalLayout_Network">
       <item>
        <widget class="QCheckBox" name="mapPortUpnp">
         <property name="toolTip">
          <string>Automatically open the LUX client port on the router. This only works when your router supports UPnP and it is enabled.</string>
         </property>
         <property name="text">
          <string>Map port using &amp;UPnP</string>
         </property>
        </widget>
       </item>
       <item>
        <widget class="QCheckBox" name="allowIncoming">
         <property name="toolTip">
          <string>Accept connections from outside</string>
         </property>
         <property name="text">
          <string>Allow incoming connections</string>
         </property>
        </widget>
       </item>
       <item>
        <widget class="QCheckBox" name="connectSocks">
         <property name="toolTip">
          <string>Connect to the LUX network through a SOCKS5 proxy.</string>
         </property>
         <property name="text">
          <string>&amp;Connect through SOCKS5 proxy (default proxy):</string>
         </property>
        </widget>
       </item>
       <item>
        <layout class="QHBoxLayout" name="horizontalLayout_1_Network">
         <item>
          <widget class="QLabel" name="proxyIpLabel">
           <property name="text">
            <string>Proxy &amp;IP:</string>
           </property>
           <property name="textFormat">
            <enum>Qt::PlainText</enum>
           </property>
           <property name="buddy">
            <cstring>proxyIp</cstring>
           </property>
          </widget>
         </item>
         <item>
          <widget class="QValidatedLineEdit" name="proxyIp">
           <property name="minimumSize">
            <size>
             <width>140</width>
             <height>0</height>
            </size>
           </property>
           <property name="maximumSize">
            <size>
             <width>140</width>
             <height>16777215</height>
            </size>
           </property>
           <property name="toolTip">
            <string>IP address of the proxy (e.g. IPv4: 127.0.0.1 / IPv6: ::1)</string>
           </property>
          </widget>
         </item>
         <item>
          <widget class="QLabel" name="proxyPortLabel">
           <property name="text">
            <string>&amp;Port:</string>
           </property>
           <property name="textFormat">
            <enum>Qt::PlainText</enum>
           </property>
           <property name="buddy">
            <cstring>proxyPort</cstring>
           </property>
          </widget>
         </item>
         <item>
          <widget class="QLineEdit" name="proxyPort">
           <property name="minimumSize">
            <size>
             <width>55</width>
             <height>0</height>
            </size>
           </property>
           <property name="maximumSize">
            <size>
             <width>55</width>
             <height>16777215</height>
            </size>
           </property>
           <property name="toolTip">
            <string>Port of the proxy (e.g. 9050)</string>
           </property>
          </widget>
         </item>
         <item>
          <spacer name="horizontalSpacer_1_Network">
           <property name="orientation">
            <enum>Qt::Horizontal</enum>
           </property>
           <property name="sizeHint" stdset="0">
            <size>
             <width>40</width>
             <height>20</height>
            </size>
           </property>
          </spacer>
         </item>
        </layout>
       </item>
       <item>
        <spacer name="verticalSpacer_Network">
         <property name="orientation">
          <enum>Qt::Vertical</enum>
         </property>
         <property name="sizeHint" stdset="0">
          <size>
           <width>20</width>
           <height>40</height>
          </size>
         </property>
        </spacer>
       </item>
      </layout>
     </widget>
     <widget class="QWidget" name="tabWindow">
      <attribute name="title">
       <string>&amp;Window</string>
      </attribute>
      <layout class="QVBoxLayout" name="verticalLayout_Window">
       <item>
        <widget class="QCheckBox" name="minimizeToTray">
         <property name="toolTip">
          <string>Show only a tray icon after minimizing the window.</string>
         </property>
         <property name="text">
          <string>&amp;Minimize to the tray instead of the taskbar</string>
         </property>
        </widget>
       </item>
       <item>
        <widget class="QCheckBox" name="minimizeOnClose">
         <property name="toolTip">
          <string>Minimize instead of exit the application when the window is closed. When this option is enabled, the application will be closed only after selecting Quit in the menu.</string>
         </property>
         <property name="text">
          <string>M&amp;inimize on close</string>
         </property>
        </widget>
       </item>
       <item>
        <spacer name="verticalSpacer_Window">
         <property name="orientation">
          <enum>Qt::Vertical</enum>
         </property>
         <property name="sizeHint" stdset="0">
          <size>
           <width>20</width>
           <height>40</height>
          </size>
         </property>
        </spacer>
       </item>
      </layout>
     </widget>
     <widget class="QWidget" name="tabDisplay">
      <attribute name="title">
       <string>&amp;Display</string>
      </attribute>
      <layout class="QVBoxLayout" name="verticalLayout_Display">
       <item>
        <layout class="QHBoxLayout" name="horizontalLayout_1_Display">
         <item>
          <widget class="QLabel" name="langLabel">
           <property name="text">
            <string>User Interface &amp;language:</string>
           </property>
           <property name="textFormat">
            <enum>Qt::PlainText</enum>
           </property>
           <property name="buddy">
            <cstring>lang</cstring>
           </property>
          </widget>
         </item>
         <item>
          <widget class="QValueComboBox" name="lang">
           <property name="toolTip">
            <string>The user interface language can be set here. This setting will take effect after restarting LUX.</string>
           </property>
          </widget>
         </item>
        </layout>
       </item>
       <item>
        <widget class="QLabel" name="label_3">
         <property name="toolTip">
          <string notr="true"/>
         </property>
         <property name="statusTip">
          <string notr="true"/>
         </property>
         <property name="whatsThis">
          <string notr="true"/>
         </property>
         <property name="accessibleName">
          <string notr="true"/>
         </property>
         <property name="text">
          <string>Language missing or translation incomplete? Help contributing translations here:
https://www.transifex.com/lux-project/lux-project-translations</string>
         </property>
         <property name="wordWrap">
          <bool>true</bool>
         </property>
         <property name="openExternalLinks">
          <bool>true</bool>
         </property>
         <property name="textInteractionFlags">
          <set>Qt::TextBrowserInteraction</set>
         </property>
        </widget>
       </item>
       <item>
        <layout class="QHBoxLayout" name="horizontalLayout_4_Display" stretch="0,0">
         <item>
          <widget class="QLabel" name="themeLabel">
           <property name="text">
            <string>User Interface Theme:</string>
           </property>
          </widget>
         </item>
         <item>
          <widget class="QValueComboBox" name="theme"/>
         </item>
        </layout>
       </item>
       <item>
        <widget class="Line" name="line">
         <property name="orientation">
          <enum>Qt::Horizontal</enum>
         </property>
        </widget>
       </item>
       <item>
        <layout class="QHBoxLayout" name="horizontalLayout_2_Display">
         <item>
          <widget class="QLabel" name="unitLabel">
           <property name="text">
            <string>&amp;Unit to show amounts in:</string>
           </property>
           <property name="textFormat">
            <enum>Qt::PlainText</enum>
           </property>
           <property name="buddy">
            <cstring>unit</cstring>
           </property>
          </widget>
         </item>
         <item>
          <widget class="QValueComboBox" name="unit">
           <property name="toolTip">
            <string>Choose the default subdivision unit to show in the interface and when sending coins.</string>
           </property>
          </widget>
         </item>
        </layout>
       </item>
       <item>
        <layout class="QHBoxLayout" name="horizontalLayout_5_Display">
         <item>
          <widget class="QLabel" name="digitsLabel">
           <property name="text">
            <string>Decimal digits</string>
           </property>
          </widget>
         </item>
         <item>
          <widget class="QValueComboBox" name="digits"/>
         </item>
        </layout>
       </item>
       <item>
        <layout class="QHBoxLayout" name="horizontalLayout_3_Display">
         <item>
          <widget class="QLabel" name="thirdPartyTxUrlsLabel">
           <property name="toolTip">
            <string>Third party URLs (e.g. a block explorer) that appear in the transactions tab as context menu items. %s in the URL is replaced by transaction hash. Multiple URLs are separated by vertical bar |.</string>
           </property>
           <property name="text">
            <string>Third party transaction URLs</string>
           </property>
           <property name="buddy">
            <cstring>thirdPartyTxUrls</cstring>
           </property>
          </widget>
         </item>
         <item>
          <widget class="QLineEdit" name="thirdPartyTxUrls">
           <property name="toolTip">
            <string>Third party URLs (e.g. a block explorer) that appear in the transactions tab as context menu items. %s in the URL is replaced by transaction hash. Multiple URLs are separated by vertical bar |.</string>
           </property>
          </widget>
         </item>
        </layout>
       </item>
       <item>
        <spacer name="verticalSpacer">
         <property name="orientation">
          <enum>Qt::Vertical</enum>
         </property>
         <property name="sizeHint" stdset="0">
          <size>
           <width>20</width>
           <height>40</height>
          </size>
         </property>
        </spacer>
       </item>
      </layout>
     </widget>
    </widget>
   </item>
   <item>
    <widget class="QFrame" name="frame">
     <layout class="QVBoxLayout" name="verticalLayout_Bottom">
      <item>
       <layout class="QHBoxLayout" name="horizontalLayout_Bottom">
        <item>
         <widget class="QLabel" name="overriddenByCommandLineInfoLabel">
          <property name="text">
           <string>Active command-line options that override above options:</string>
          </property>
          <property name="textFormat">
           <enum>Qt::PlainText</enum>
          </property>
         </widget>
        </item>
        <item>
         <spacer name="horizontalSpacer_Bottom">
          <property name="orientation">
           <enum>Qt::Horizontal</enum>
          </property>
          <property name="sizeHint" stdset="0">
           <size>
            <width>40</width>
            <height>20</height>
           </size>
          </property>
         </spacer>
        </item>
       </layout>
      </item>
      <item>
       <widget class="QLabel" name="overriddenByCommandLineLabel">
        <property name="text">
         <string/>
        </property>
        <property name="textFormat">
         <enum>Qt::PlainText</enum>
        </property>
        <property name="wordWrap">
         <bool>true</bool>
        </property>
       </widget>
      </item>
     </layout>
    </widget>
   </item>
   <item>
    <layout class="QHBoxLayout" name="horizontalLayout_Buttons">
     <item>
      <widget class="QPushButton" name="resetButton">
       <property name="toolTip">
        <string>Reset all client options to default.</string>
       </property>
       <property name="text">
        <string>&amp;Reset Options</string>
       </property>
       <property name="autoDefault">
        <bool>false</bool>
       </property>
      </widget>
     </item>
     <item>
      <spacer name="horizontalSpacer_1">
       <property name="orientation">
        <enum>Qt::Horizontal</enum>
       </property>
       <property name="sizeHint" stdset="0">
        <size>
         <width>40</width>
         <height>48</height>
        </size>
       </property>
      </spacer>
     </item>
     <item>
      <widget class="QLabel" name="statusLabel">
       <property name="minimumSize">
        <size>
         <width>200</width>
         <height>0</height>
        </size>
       </property>
       <property name="font">
        <font>
         <weight>75</weight>
         <bold>true</bold>
        </font>
       </property>
       <property name="text">
        <string/>
       </property>
       <property name="textFormat">
        <enum>Qt::PlainText</enum>
       </property>
       <property name="wordWrap">
        <bool>true</bool>
       </property>
      </widget>
     </item>
     <item>
      <spacer name="horizontalSpacer_2">
       <property name="orientation">
        <enum>Qt::Horizontal</enum>
       </property>
       <property name="sizeHint" stdset="0">
        <size>
         <width>40</width>
         <height>48</height>
        </size>
       </property>
      </spacer>
     </item>
     <item>
      <widget class="QPushButton" name="okButton">
       <property name="text">
        <string>&amp;OK</string>
       </property>
       <property name="autoDefault">
        <bool>false</bool>
       </property>
       <property name="default">
        <bool>true</bool>
       </property>
      </widget>
     </item>
     <item>
      <widget class="QPushButton" name="cancelButton">
       <property name="text">
        <string>&amp;Cancel</string>
       </property>
       <property name="autoDefault">
        <bool>false</bool>
       </property>
      </widget>
     </item>
    </layout>
   </item>
  </layout>
 </widget>
 <customwidgets>
  <customwidget>
   <class>QValidatedLineEdit</class>
   <extends>QLineEdit</extends>
   <header>qvalidatedlineedit.h</header>
  </customwidget>
  <customwidget>
   <class>QValueComboBox</class>
   <extends>QComboBox</extends>
   <header>qvaluecombobox.h</header>
  </customwidget>
 </customwidgets>
 <resources/>
 <connections/>
</ui><|MERGE_RESOLUTION|>--- conflicted
+++ resolved
@@ -165,11 +165,7 @@
         </layout>
        </item>
        <item>
-<<<<<<< HEAD
-        <spacer name="verticalSpacer_Main">
-=======
         <spacer name="verticalSpacer_Main1">
->>>>>>> a05a5285
          <property name="orientation">
           <enum>Qt::Vertical</enum>
          </property>
@@ -266,8 +262,16 @@
             </property>
            </widget>
           </item>
-<<<<<<< HEAD
-=======
+          <item>
+           <widget class="QCheckBox" name="parallelMasterNode">
+            <property name="toolTip">
+             <string>Coming soon</string>
+            </property>
+            <property name="text">
+             <string>&amp;Activate Parallel Masternode</string>
+            </property>
+           </widget>
+          </item>
            <item>
             <widget class="QCheckBox" name="zeroBalanceAddressToken">
              <property name="text">
@@ -275,7 +279,6 @@
              </property>
             </widget>
            </item>
->>>>>>> a05a5285
           <item>
            <widget class="QCheckBox" name="parallelMasterNode">
             <property name="toolTip">
@@ -286,8 +289,6 @@
             </property>
            </widget>
           </item>
-<<<<<<< HEAD
-=======
              <item>
                  <widget class="QCheckBox" name="notUseChangeAddress">
                      <property name="text">
@@ -295,7 +296,6 @@
                      </property>
                  </widget>
              </item>
->>>>>>> a05a5285
          </layout>
         </widget>
        </item>
