// Copyright (c) 2011-2014 The Bitcoin developers
// Distributed under the MIT/X11 software license, see the accompanying
// file COPYING or http://www.opensource.org/licenses/mit-license.php.

#ifndef BITCOIN_QT_BITCOINGUI_H
#define BITCOIN_QT_BITCOINGUI_H

#if defined(HAVE_CONFIG_H)
#include "config/lux-config.h"
#endif

#include "amount.h"

#include <QLabel>
#include <QMainWindow>
#include <QMap>
#include <QMenu>
#include <QPoint>
#include <QPushButton>
#include <QSystemTrayIcon>

class ClientModel;
class NetworkStyle;
class Notificator;
class OptionsModel;
class BlockExplorer;
//class PlatformStyle;
class RPCConsole;
class SendCoinsRecipient;
class UnitDisplayStatusBarControl;
class WalletFrame;
class WalletModel;
class MasternodeList;


class CWallet;

QT_BEGIN_NAMESPACE
class QAction;
class QProgressBar;
class QProgressDialog;
class QDockWidget;
QT_END_NAMESPACE

/**
  Bitcoin GUI main class. This class represents the main window of the Bitcoin UI. It communicates with both the client and
  wallet models to give the user an up-to-date view of the current core state.
*/
class BitcoinGUI : public QMainWindow
{
    Q_OBJECT

public:
    static const QString DEFAULT_WALLET;

    explicit BitcoinGUI(const NetworkStyle* networkStyle, QWidget* parent = 0);
    ~BitcoinGUI();

    /** Set the client model.
        The client model represents the part of the core that communicates with the P2P network, and is wallet-agnostic.
    */
    void setClientModel(ClientModel* clientModel);

#ifdef ENABLE_WALLET
    /** Set the wallet model.
        The wallet model represents a bitcoin wallet, and offers access to the list of transactions, address book and sending
        functionality.
    */
    bool addWallet(const QString& name, WalletModel* walletModel);
    bool setCurrentWallet(const QString& name);
    void removeAllWallets();
#endif // ENABLE_WALLET
    bool enableWallet;
    bool fMultiSend = false;

protected:
    void changeEvent(QEvent* e);
    void closeEvent(QCloseEvent* event);
    void dragEnterEvent(QDragEnterEvent* event);
    void dropEvent(QDropEvent* event);
    bool eventFilter(QObject* object, QEvent* event);

private:
    ClientModel* clientModel;
    WalletFrame* walletFrame;

    UnitDisplayStatusBarControl* unitDisplayControl;
    QLabel* labelStakingIcon;
    QLabel* labelEncryptionIcon;
    QPushButton* labelConnectionsIcon;
    QLabel* labelBlocksIcon;
    QLabel* progressBarLabel;
    QProgressBar* progressBar;
    QProgressDialog* progressDialog;

    QMenuBar* appMenuBar;
    QAction* overviewAction;
    QAction* historyAction;
    QAction* tradingAction;
    QAction* masternodeAction;
    QAction* quitAction;
    QAction* sendCoinsAction;
    QAction* usedSendingAddressesAction;
    QAction* usedReceivingAddressesAction;
    QAction* signMessageAction;
    QAction* verifyMessageAction;
    QAction* bip38ToolAction;
    QAction* aboutAction;
    QAction* receiveCoinsAction;
    QAction* optionsAction;
    QAction* toggleHideAction;
    QAction* encryptWalletAction;
    QAction* backupWalletAction;
<<<<<<< HEAD
    QAction *restoreWalletAction;
=======
    QAction* restoreWalletAction;
>>>>>>> a05a5285
    QAction* changePassphraseAction;
    QAction* unlockWalletAction;
    QAction* lockWalletAction;
    QAction* aboutQtAction;
    QAction* openInfoAction;
    QAction* openRPCConsoleAction;
    QAction* openNetworkAction;
    QAction* openPeersAction;
    QAction* openRepairAction;
    QAction* openConfEditorAction;
    QAction* openMNConfEditorAction;
    QAction* showBackupsAction;
    QAction* openAction;
    QAction* openBlockExplorerAction;
    QAction* showHelpMessageAction;
    QAction* multiSendAction;
    QAction* smartContractAction;
    QAction* LSRTokenAction;

    QSystemTrayIcon* trayIcon;
    QMenu* trayIconMenu;
    Notificator* notificator;
    RPCConsole* rpcConsole;
    BlockExplorer* explorerWindow;

    /** Keep track of previous number of blocks, to detect progress */
    int prevBlocks;
    int spinnerFrame;

    /** Create the main UI actions. */
    void createActions(const NetworkStyle* networkStyle);
    /** Create the menu bar and sub-menus. */
    void createMenuBar();
    /** Create the toolbars */
    void createToolBars();
    /** Create system tray icon and notification */
    void createTrayIcon(const NetworkStyle* networkStyle);
    /** Create system tray menu (or setup the dock menu) */
    void createTrayIconMenu();

    /** Update UI with latest network info from model. */
    void updateNetworkState();

    /** Enable or disable all wallet-related actions */
    void setWalletActionsEnabled(bool enabled);

    /** Connect core signals to GUI client */
    void subscribeToCoreSignals();
    /** Disconnect core signals from GUI client */
    void unsubscribeFromCoreSignals();

signals:
    /** Signal raised when a URI was entered or dragged to the GUI */
    void receivedURI(const QString& uri);
    /** Restart handling */
    void requestedRestart(QStringList args);

public slots:
    /** Set number of connections shown in the UI */
    void setNumConnections(int count);
    /** Set network state shown in the UI */
    void setNetworkActive(bool networkActive);
    /** Set number of blocks shown in the UI */
    void setNumBlocks(int count);
    /** Get restart command-line parameters and request restart */
    void handleRestart(QStringList args);

    /** Notify the user of an event from the core network or transaction handling code.
       @param[in] title     the message box / notification title
       @param[in] message   the displayed text
       @param[in] style     modality and style definitions (icon and used buttons - buttons only for message boxes)
                            @see CClientUIInterface::MessageBoxFlags
       @param[in] ret       pointer to a bool that will be modified to whether Ok was clicked (modal only)
    */
    void message(const QString& title, const QString& message, unsigned int style, bool* ret = NULL);

    void setStakingStatus();

#ifdef ENABLE_WALLET
    /** Set the encryption status as shown in the UI.
       @param[in] status            current encryption status
       @see WalletModel::EncryptionStatus
    */
    void setEncryptionStatus(int status);

    bool handlePaymentRequest(const SendCoinsRecipient& recipient);

    /** Show incoming transaction notification for new transactions. */
    void incomingTransaction(const QString& date, int unit, const CAmount& amount, const QString& type, const QString& address);

    /** Show incoming token transaction notification for new transactions. */
    void incomingTokenTransaction(const QString& date, const QString& amount, const QString& type, const QString& address, const QString& label, const QString& title);

#endif // ENABLE_WALLET

private slots:
#ifdef ENABLE_WALLET
    /** Switch to overview (home) page */
    void gotoOverviewPage();
    /** Switch to history (transactions) page */
    void gotoHistoryPage();
    /** Switch to trading page */
    void gotoTradingPage();
    /** Switch to Explorer Page */
    void gotoBlockExplorerPage();
    /** Switch to masternode page */
    void gotoMasternodePage();
    /** Switch to smart contract page */
    void gotoSmartContractPage();
    /** Switch to LSRToken page page */
    void gotoLSRTokenPage(bool toAddTokenPage = false);
    /** Switch to receive coins page */
    void gotoReceiveCoinsPage();
    /** Switch to send coins page */
    void gotoSendCoinsPage(QString addr = "");

    /** Show Sign/Verify Message dialog and switch to sign message tab */
    void gotoSignMessageTab(QString addr = "");
    /** Show Sign/Verify Message dialog and switch to verify message tab */
    void gotoVerifyMessageTab(QString addr = "");
    /** Show MultiSend Dialog */
    void gotoMultiSendDialog();

    /** Show BIP 38 tool - default to Encryption tab */
    void gotoBip38Tool();

    /** Show open dialog */
    void openClicked();

#endif // ENABLE_WALLET
    /** Show configuration dialog */
    void optionsClicked();
    /** Show about dialog */
    void aboutClicked();
    /** Show help message dialog */
    void showHelpMessageClicked();
#ifndef Q_OS_MAC
    /** Handle tray icon clicked */
    void trayIconActivated(QSystemTrayIcon::ActivationReason reason);
#endif

    /** Show window if hidden, unminimize when minimized, rise when obscured or show if hidden and fToggleHidden is true */
    void showNormalIfMinimized(bool fToggleHidden = false);
    /** Simply calls showNormalIfMinimized(true) for use in SLOT() macro */
    void toggleHidden();

    /** called by a timer to check if fRequestShutdown has been set **/
    void detectShutdown();

    /** Show progress dialog e.g. for verifychain */
    void showProgress(const QString& title, int nProgress);
};

class UnitDisplayStatusBarControl : public QLabel
{
    Q_OBJECT

public:
    explicit UnitDisplayStatusBarControl();
    /** Lets the control know about the Options Model (and its signals) */
    void setOptionsModel(OptionsModel* optionsModel);

protected:
    /** So that it responds to left-button clicks */
    void mousePressEvent(QMouseEvent* event);

private:
    OptionsModel* optionsModel;
    QMenu* menu;

    /** Shows context menu with Display Unit options by the mouse coordinates */
    void onDisplayUnitsClicked(const QPoint& point);
    /** Creates context menu, its actions, and wires up all the relevant signals for mouse events. */
    void createContextMenu();

private slots:
    /** When Display Units are changed on OptionsModel it will refresh the display text of the control on the status bar */
    void updateDisplayUnit(int newUnits);
    /** Tells underlying optionsModel to update its current display unit. */
    void onMenuSelection(QAction* action);
};

#endif // BITCOIN_QT_BITCOINGUI_H<|MERGE_RESOLUTION|>--- conflicted
+++ resolved
@@ -111,11 +111,7 @@
     QAction* toggleHideAction;
     QAction* encryptWalletAction;
     QAction* backupWalletAction;
-<<<<<<< HEAD
-    QAction *restoreWalletAction;
-=======
     QAction* restoreWalletAction;
->>>>>>> a05a5285
     QAction* changePassphraseAction;
     QAction* unlockWalletAction;
     QAction* lockWalletAction;
