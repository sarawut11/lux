--- conflicted
+++ resolved
@@ -13,16 +13,14 @@
 
 #include <stdint.h>
 
-<<<<<<< HEAD
 //contract executions with less gas than this are not standard
 //Make sure is always equal or greater than MINIMUM_GAS_LIMIT (which we can't reference here due to insane header dependency chains)
 static const uint64_t STANDARD_MINIMUM_GAS_LIMIT = 10000;
 //contract executions with a price cheaper than this (in satoshis) are not standard
 //TODO this needs to be controlled by DGP and needs to be propogated from consensus parameters
 static const uint64_t STANDARD_MINIMUM_GAS_PRICE = 1;
-=======
+
 static const bool DEFAULT_ACCEPT_DATACARRIER = true;
->>>>>>> 2d1c0e5c
 
 class CKeyID;
 class CScript;
@@ -36,12 +34,8 @@
     CScriptID(const uint160& in) : uint160(in) {}
 };
 
-<<<<<<< HEAD
 static const unsigned int MAX_OP_RETURN_RELAY = 83; //!< bytes (+1 for OP_RETURN, +2 for the pushdata opcodes)
-=======
-static const unsigned int MAX_OP_RETURN_RELAY = 40;      //! bytes
 extern bool fAcceptDatacarrier;
->>>>>>> 2d1c0e5c
 extern unsigned nMaxDatacarrierBytes;
 
 /**
@@ -64,13 +58,10 @@
     TX_SCRIPTHASH,
     TX_MULTISIG,
     TX_NULL_DATA,
-<<<<<<< HEAD
     TX_CREATE,
     TX_CALL,
-=======
     TX_WITNESS_V0_SCRIPTHASH,
     TX_WITNESS_V0_KEYHASH,
->>>>>>> 2d1c0e5c
 };
 
 class CNoDestination {
@@ -93,7 +84,7 @@
     using uint160::uint160;
 };
 
-/** 
+/**
  * A txout script template with a specific destination. It is either:
  *  * CNoDestination: no destination set
  *  * CKeyID: TX_PUBKEYHASH destination
@@ -106,12 +97,8 @@
 
 bool Solver(const CScript& scriptPubKey, txnouttype& typeRet, std::vector<std::vector<unsigned char> >& vSolutionsRet, bool contractConsensus=false);
 int ScriptSigArgsExpected(txnouttype t, const std::vector<std::vector<unsigned char> >& vSolutions);
-<<<<<<< HEAD
 bool IsStandard(const CScript& scriptPubKey, txnouttype& whichType);
 bool ExtractDestination(const CScript& scriptPubKey, CTxDestination& addressRet, txnouttype* typeRet = NULL);
-=======
-bool ExtractDestination(const CScript& scriptPubKey, CTxDestination& addressRet);
->>>>>>> 2d1c0e5c
 bool ExtractDestinations(const CScript& scriptPubKey, txnouttype& typeRet, std::vector<CTxDestination>& addressRet, int& nRequiredRet);
 
 CScript GetScriptForDestination(const CTxDestination& dest);
