--- conflicted
+++ resolved
@@ -70,7 +70,6 @@
     // executed, e.g.  within an unexecuted IF ENDIF block, are *not* rejected.
     SCRIPT_VERIFY_DISCOURAGE_UPGRADABLE_NOPS  = (1U << 7),
 
-<<<<<<< HEAD
     // Require that only a single stack element remains after evaluation. This changes the success criterion from
     // "At least one stack element must remain, and when interpreted as a boolean, it must be true" to
     // "Exactly one stack element must remain, and when interpreted as a boolean, it must be true".
@@ -88,8 +87,6 @@
     // See BIP112 for details
     SCRIPT_VERIFY_CHECKSEQUENCEVERIFY = (1U << 10),
 
-=======
->>>>>>> 2d1c0e5c
     // Support segregated witness
     //
     SCRIPT_VERIFY_WITNESS = (1U << 11),
@@ -97,7 +94,6 @@
     // Making v1-v16 witness program non-standard
     //
     SCRIPT_VERIFY_DISCOURAGE_UPGRADABLE_WITNESS_PROGRAM = (1U << 12),
-<<<<<<< HEAD
 
     // Segwit script only: Require the argument of OP_IF/NOTIF to be exactly 0x01 or empty vector
     //
@@ -114,24 +110,22 @@
     // Performs the compiled byte code
     //
     SCRIPT_EXEC_BYTE_CODE = (1U << 30),
-=======
->>>>>>> 2d1c0e5c
+
 };
 
 bool CheckSignatureEncoding(const std::vector<unsigned char> &vchSig, unsigned int flags, ScriptError* serror);
 
-<<<<<<< HEAD
 struct PrecomputedTransactionData
 {
     uint256 hashPrevouts, hashSequence, hashOutputs;
 
     PrecomputedTransactionData(const CTransaction& tx);
-=======
+};
+
 enum SigVersion
 {
     SIGVERSION_BASE = 0,
     SIGVERSION_WITNESS_V0 = 1,
->>>>>>> 2d1c0e5c
 };
 
 uint256 SignatureHash(const CScript &scriptCode, const CTransaction& txTo, unsigned int nIn, int nHashType, const CAmount& amount, SigVersion sigversion);
@@ -168,15 +162,10 @@
     virtual bool VerifySignature(const std::vector<unsigned char>& vchSig, const CPubKey& vchPubKey, const uint256& sighash) const;
 
 public:
-<<<<<<< HEAD
-    TransactionSignatureChecker(const CTransaction* txToIn, unsigned int nInIn) : txTo(txToIn), nIn(nInIn) {}
-    bool CheckSig(const std::vector<unsigned char>& scriptSig, const std::vector<unsigned char>& vchPubKey, const CScript& scriptCode) const;
+    TransactionSignatureChecker(const CTransaction* txToIn, unsigned int nInIn, const CAmount& amountIn) : txTo(txToIn), nIn(nInIn), amount(amountIn) {}
+    bool CheckSig(const std::vector<unsigned char>& scriptSig, const std::vector<unsigned char>& vchPubKey, const CScript& scriptCode, SigVersion sigversion) const;
     bool CheckLockTime(const CScriptNum& nLockTime) const;
     bool CheckSequence(const CScriptNum& nSequence) const;
-=======
-    TransactionSignatureChecker(const CTransaction* txToIn, unsigned int nInIn, const CAmount& amountIn) : txTo(txToIn), nIn(nInIn), amount(amountIn) {}
-    bool CheckSig(const std::vector<unsigned char>& scriptSig, const std::vector<unsigned char>& vchPubKey, const CScript& scriptCode, SigVersion sigversion) const;
->>>>>>> 2d1c0e5c
 };
 
 class MutableTransactionSignatureChecker : public TransactionSignatureChecker
