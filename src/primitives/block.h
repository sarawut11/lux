// Copyright (c) 2009-2010 Satoshi Nakamoto
// Copyright (c) 2009-2013 The Bitcoin developers
// Distributed under the MIT/X11 software license, see the accompanying
// file COPYING or http://www.opensource.org/licenses/mit-license.php.

#ifndef BITCOIN_PRIMITIVES_BLOCK_H
#define BITCOIN_PRIMITIVES_BLOCK_H

#include <primitives/transaction.h>
#include <serialize.h>
#include <uint256.h>
#include "keystore.h"
<<<<<<< HEAD
#include "serialize.h"
#include "uint256.h"

/** The maximum allowed size for a serialized block, in bytes (network rule) */
static const unsigned int MAX_BLOCK_SIZE = 6000000;
static const int SC_BLOCK_VERSION = 8;
=======
>>>>>>> 2d1c0e5c

/** Nodes collect new transactions into a block, hash them into a hash tree,
 * and scan through nonce values to make the block's hash satisfy proof-of-work
 * requirements.  When they solve the proof-of-work, they broadcast the block
 * to everyone and the block is added to the block chain.  The first transaction
 * in the block is a special one that creates a new coin owned by the creator
 * of the block.
 */
class CBlockHeader
{
public:
    // header
    static const int32_t CURRENT_VERSION=7;
    
    int32_t nVersion;
    uint256 hashPrevBlock;
    uint256 hashMerkleRoot;
    uint32_t nTime;
    uint32_t nBits;
    uint32_t nNonce;
    uint256 hashStateRoot; // lux
    uint256 hashUTXORoot; // lux

    CBlockHeader()
    {
        SetNull();
    }

    ADD_SERIALIZE_METHODS;

    template <typename Stream, typename Operation>
    inline void SerializationOp(Stream& s, Operation ser_action, int nType, int nVersion) {
        READWRITE(this->nVersion);
        READWRITE(hashPrevBlock);
        READWRITE(hashMerkleRoot);
        READWRITE(nTime);
        READWRITE(nBits);
        READWRITE(nNonce);
        if (this->nVersion >= SC_BLOCK_VERSION) {
            READWRITE(hashStateRoot); // lux
            READWRITE(hashUTXORoot); // lux
        }
    }

    void SetNull()
    {
        nVersion = 0;
        hashPrevBlock = 0;
        hashMerkleRoot = 0;
        nTime = 0;
        nBits = 0;
        nNonce = 0;
        hashStateRoot = 0; // lux
        hashUTXORoot = 0; // lux
    }

    bool IsNull() const
    {
        return (nBits == 0);
    }

    uint256 GetHash() const;

    int64_t GetBlockTime() const
    {
        return (int64_t)nTime;
    }
};


class CBlock : public CBlockHeader
{
public:
    // network and disk
    std::vector<CTransaction> vtx;

    // ppcoin: block signature - signed by one of the coin base txout[N]'s owner
    std::vector<unsigned char> vchBlockSig;

    // memory only
    mutable CScript payee;
    mutable std::vector<uint256> vMerkleTree;

    CBlock()
    {
        SetNull();
    }

    CBlock(const CBlockHeader &header)
    {
        SetNull();
        *((CBlockHeader*)this) = header;
    }

    ADD_SERIALIZE_METHODS;

    template <typename Stream, typename Operation>
    inline void SerializationOp(Stream& s, Operation ser_action, int nType, int nVersion) {
        READWRITE(*(CBlockHeader*)this);
        if (!(nType & SER_GETHASH)) {
            READWRITE(vtx);
            READWRITE(vchBlockSig);
        } else if (ser_action.ForRead()) {
            const_cast<CBlock*>(this)->vtx.clear();
            const_cast<CBlock*>(this)->vchBlockSig.clear();
        }
<<<<<<< HEAD
#       else
        READWRITE(vtx);
    if(vtx.size() > 1 && vtx[1].IsCoinStake())
            READWRITE(vchBlockSig);
#       endif
=======
>>>>>>> 2d1c0e5c
    }

    void SetNull()
    {
        CBlockHeader::SetNull();
        vtx.clear();
        vMerkleTree.clear();
        payee = CScript();
        vchBlockSig.clear();
    }

    CBlockHeader GetBlockHeader() const
    {
        CBlockHeader block;
        block.nVersion       = nVersion;
        block.hashPrevBlock  = hashPrevBlock;
        block.hashMerkleRoot = hashMerkleRoot;
        block.nTime          = nTime;
        block.nBits          = nBits;
        block.nNonce         = nNonce;
        block.hashStateRoot  = hashStateRoot; // lux
        block.hashUTXORoot   = hashUTXORoot; // lux
        return block;
    }

    // ppcoin: two types of block: proof-of-work or proof-of-stake
    bool IsProofOfStake() const
    {
        return (vtx.size() > 1 && vtx[1].IsCoinStake());
    }

    bool IsProofOfWork() const
    {
        return !IsProofOfStake();
    }

    bool SignBlock(const CKeyStore& keystore);
    bool CheckBlockSignature() const;

    // Build the in-memory merkle tree for this block and return the merkle root.
    // If non-NULL, *mutated is set to whether mutation was detected in the merkle
    // tree (a duplication of transactions in the block leading to an identical
    // merkle root).
    uint256 BuildMerkleTree(bool* mutated = NULL) const;

    std::vector<uint256> GetMerkleBranch(int nIndex) const;
    static uint256 CheckMerkleBranch(uint256 hash, const std::vector<uint256>& vMerkleBranch, int nIndex);
    std::string ToString() const;
    void print() const;
};


/** Describes a place in the block chain to another node such that if the
 * other node doesn't have the same branch, it can find a recent common trunk.
 * The further back it is, the further before the fork it may be.
 */
struct CBlockLocator
{
    std::vector<uint256> vHave;

    CBlockLocator() {}

    explicit CBlockLocator(const std::vector<uint256>& vHaveIn) : vHave(vHaveIn) {}

    ADD_SERIALIZE_METHODS;

    template <typename Stream, typename Operation>
    inline void SerializationOp(Stream& s, Operation ser_action, int nType, int nVersion) {
        if (!(nType & SER_GETHASH))
            READWRITE(nVersion);
        READWRITE(vHave);
    }

    void SetNull()
    {
        vHave.clear();
    }

    bool IsNull() const
    {
        return vHave.empty();
    }
};

/** Compute the consensus-critical block cost (see BIP 141). */
int64_t GetBlockCost(const CBlock& tx);

#endif // BITCOIN_PRIMITIVES_BLOCK_H<|MERGE_RESOLUTION|>--- conflicted
+++ resolved
@@ -10,15 +10,10 @@
 #include <serialize.h>
 #include <uint256.h>
 #include "keystore.h"
-<<<<<<< HEAD
-#include "serialize.h"
-#include "uint256.h"
 
 /** The maximum allowed size for a serialized block, in bytes (network rule) */
 static const unsigned int MAX_BLOCK_SIZE = 6000000;
 static const int SC_BLOCK_VERSION = 8;
-=======
->>>>>>> 2d1c0e5c
 
 /** Nodes collect new transactions into a block, hash them into a hash tree,
  * and scan through nonce values to make the block's hash satisfy proof-of-work
@@ -125,14 +120,6 @@
             const_cast<CBlock*>(this)->vtx.clear();
             const_cast<CBlock*>(this)->vchBlockSig.clear();
         }
-<<<<<<< HEAD
-#       else
-        READWRITE(vtx);
-    if(vtx.size() > 1 && vtx[1].IsCoinStake())
-            READWRITE(vchBlockSig);
-#       endif
-=======
->>>>>>> 2d1c0e5c
     }
 
     void SetNull()
