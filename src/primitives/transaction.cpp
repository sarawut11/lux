--- conflicted
+++ resolved
@@ -189,7 +189,11 @@
     return str;
 }
 
-<<<<<<< HEAD
+int64_t GetTransactionCost(const CTransaction& tx)
+{
+    return ::GetSerializeSize(tx, SER_NETWORK, PROTOCOL_VERSION | SERIALIZE_TRANSACTION_NO_WITNESS) * (WITNESS_SCALE_FACTOR -1) + ::GetSerializeSize(tx, SER_NETWORK, PROTOCOL_VERSION);
+}
+
 ///////////////////////////////////////////////////////////// lux
 bool CTransaction::HasCreateOrCall() const{
     for(const CTxOut& v : vout){
@@ -210,10 +214,4 @@
     }
     return false;
 }
-/////////////////////////////////////////////////////////////
-=======
-int64_t GetTransactionCost(const CTransaction& tx)
-{
-    return ::GetSerializeSize(tx, SER_NETWORK, PROTOCOL_VERSION | SERIALIZE_TRANSACTION_NO_WITNESS) * (WITNESS_SCALE_FACTOR -1) + ::GetSerializeSize(tx, SER_NETWORK, PROTOCOL_VERSION);
-}
->>>>>>> 2d1c0e5c
+/////////////////////////////////////////////////////////////