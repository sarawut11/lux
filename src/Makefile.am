--- conflicted
+++ resolved
@@ -1,17 +1,9 @@
-DIST_SUBDIRS = secp256k1 univalue
+DIST_SUBDIRS = secp256k1
 AM_LDFLAGS = $(PTHREAD_CFLAGS) $(LIBTOOL_LDFLAGS)
 AM_CXXFLAGS = $(HARDENED_CXXFLAGS) $(ERROR_CXXFLAGS) -DETH_FATDB=1
 AM_CPPFLAGS = $(HARDENED_CPPFLAGS) -DLUX_BUILD
 EXTRA_LIBRARIES =
 
-if EMBEDDED_UNIVALUE
-LIBUNIVALUE = univalue/libunivalue.la
-
-$(LIBUNIVALUE): $(wildcard univalue/lib/*) $(wildcard univalue/include/*)
-	$(AM_V_at)$(MAKE) $(AM_MAKEFLAGS) -C $(@D) $(@F)
-else
-LIBUNIVALUE = $(UNIVALUE_LIBS)
-endif
 
 if EMBEDDED_LEVELDB
 LEVELDB_CPPFLAGS += -I$(srcdir)/leveldb/include
@@ -32,7 +24,6 @@
 BITCOIN_INCLUDES=-I$(builddir) -I$(builddir)/obj $(BOOST_CPPFLAGS) $(LEVELDB_CPPFLAGS) $(CRYPTO_CFLAGS) $(SSL_CFLAGS) -I$(srcdir)/cpp-ethereum/utils
 
 BITCOIN_INCLUDES += -I$(srcdir)/secp256k1/include
-BITCOIN_INCLUDES += $(UNIVALUE_CFLAGS)
 
 BITCOIN_INCLUDES += -I$(srcdir)/cpp-ethereum
 
@@ -42,7 +33,7 @@
 LIBBITCOIN_CLI=libbitcoin_cli.a
 LIBBITCOIN_UTIL=libbitcoin_util.a
 LIBBITCOIN_CRYPTO=crypto/libbitcoin_crypto.a
-
+LIBBITCOIN_UNIVALUE=univalue/libbitcoin_univalue.a
 LIBBITCOINQT=qt/libbitcoinqt.a
 LIBSECP256K1=secp256k1/libsecp256k1.la
 LIBCRYPTOPP=cryptopp/libcryptopp.a
@@ -56,6 +47,7 @@
   crypto/libbitcoin_crypto.a \
   libbitcoin_util.a \
   libbitcoin_common.a \
+  univalue/libbitcoin_univalue.a \
   libbitcoin_server.a \
   libbitcoin_cli.a
 if ENABLE_WALLET
@@ -86,7 +78,7 @@
 endif
 
 .PHONY: FORCE
-# lux core #
+# Luxcore #
 BITCOIN_CORE_H = \
   activemasternode.h \
   addrman.h \
@@ -213,14 +205,10 @@
   txdb.cpp \
   txmempool.cpp \
   validationinterface.cpp \
-<<<<<<< HEAD
   lux/luxstate.cpp \
   lux/luxtransaction.cpp \
   lux/luxDGP.cpp \
   lux/storageresults.cpp \
-  $(JSON_H) \
-=======
->>>>>>> a4709e8e
   $(BITCOIN_CORE_H)
 
 if ENABLE_ZMQ
@@ -307,7 +295,13 @@
   cpp-ethereum/utils/libscrypt/slowequals.h \
   cpp-ethereum/utils/libscrypt/sysendian.h
 
-
+# univalue JSON library
+univalue_libbitcoin_univalue_a_SOURCES = \
+  univalue/univalue.cpp \
+  univalue/univalue_read.cpp \
+  univalue/univalue_write.cpp \
+  univalue/univalue_escapes.h \
+  univalue/univalue.h
 
 # common: shared between luxd, and lux-qt and non-server tools
 libbitcoin_common_a_CPPFLAGS = $(AM_CPPFLAGS) $(BITCOIN_INCLUDES) -DLUX_BUILD
@@ -560,7 +554,7 @@
 luxd_LDADD = \
   $(LIBBITCOIN_SERVER) \
   $(LIBBITCOIN_COMMON) \
-  $(LIBUNIVALUE) \
+  $(LIBBITCOIN_UNIVALUE) \
   $(LIBBITCOIN_UTIL) \
   $(LIBBITCOIN_CRYPTO) \
   $(LIBLEVELDB) \
@@ -590,11 +584,7 @@
 # lux-cli binary #
 lux_cli_LDADD = \
   $(LIBBITCOIN_CLI) \
-<<<<<<< HEAD
-  $(LIBUNIVALUE) \
-=======
   $(LIBBITCOIN_UNIVALUE) \
->>>>>>> a4709e8e
   $(LIBBITCOIN_UTIL) \
   $(BOOST_LIBS) \
   $(SSL_LIBS) \
@@ -610,7 +600,7 @@
 
 # lux-tx binary #
 lux_tx_LDADD = \
-  $(LIBUNIVALUE) \
+  $(LIBBITCOIN_UNIVALUE) \
   $(LIBBITCOIN_COMMON) \
   $(LIBBITCOIN_UTIL) \
   $(LIBBITCOIN_CRYPTO) \
